/* Copyright (c) 2015-2019 The Khronos Group Inc.
 * Copyright (c) 2015-2019 Valve Corporation
 * Copyright (c) 2015-2019 LunarG, Inc.
 * Copyright (C) 2015-2019 Google Inc.
 *
 * Licensed under the Apache License, Version 2.0 (the "License");
 * you may not use this file except in compliance with the License.
 * You may obtain a copy of the License at
 *
 *     http://www.apache.org/licenses/LICENSE-2.0
 *
 * Unless required by applicable law or agreed to in writing, software
 * distributed under the License is distributed on an "AS IS" BASIS,
 * WITHOUT WARRANTIES OR CONDITIONS OF ANY KIND, either express or implied.
 * See the License for the specific language governing permissions and
 * limitations under the License.
 *
 * Author: Courtney Goeltzenleuchter <courtneygo@google.com>
 * Author: Tobin Ehlis <tobine@google.com>
 * Author: Chris Forbes <chrisf@ijw.co.nz>
 * Author: Mark Lobodzinski <mark@lunarg.com>
 * Author: Dave Houlton <daveh@lunarg.com>
 * Author: John Zulauf <jzulauf@lunarg.com>
 */
#ifndef CORE_VALIDATION_TYPES_H_
#define CORE_VALIDATION_TYPES_H_

#include "cast_utils.h"
#include "hash_vk_types.h"
#include "sparse_containers.h"
#include "vk_safe_struct.h"
#include "vulkan/vulkan.h"
#include "vk_layer_logging.h"
#include "vk_object_types.h"
#include "vk_extension_helper.h"
#include "vk_typemap_helper.h"
#include "convert_to_renderpass2.h"
#include "layer_chassis_dispatch.h"

#include <array>
#include <atomic>
#include <functional>
#include <list>
#include <map>
#include <memory>
#include <set>
#include <string.h>
#include <unordered_map>
#include <unordered_set>
#include <vector>
#include <memory>
#include <list>

#ifdef VK_USE_PLATFORM_ANDROID_KHR
#include "android_ndk_types.h"
#endif  // VK_USE_PLATFORM_ANDROID_KHR

// Fwd declarations -- including descriptor_set.h creates an ugly include loop
namespace cvdescriptorset {
class DescriptorSetLayoutDef;
class DescriptorSetLayout;
class DescriptorSet;
}  // namespace cvdescriptorset

struct CMD_BUFFER_STATE;
class CoreChecks;

enum CALL_STATE {
    UNCALLED,       // Function has not been called
    QUERY_COUNT,    // Function called once to query a count
    QUERY_DETAILS,  // Function called w/ a count to query details
};

class BASE_NODE {
   public:
    // Track when object is being used by an in-flight command buffer
    std::atomic_int in_use;
    // Track command buffers that this object is bound to
    //  binding initialized when cmd referencing object is bound to command buffer
    //  binding removed when command buffer is reset or destroyed
    // When an object is destroyed, any bound cbs are set to INVALID
    std::unordered_set<CMD_BUFFER_STATE *> cb_bindings;

    BASE_NODE() { in_use.store(0); };
};

// Track command pools and their command buffers
struct COMMAND_POOL_STATE : public BASE_NODE {
    VkCommandPoolCreateFlags createFlags;
    uint32_t queueFamilyIndex;
    // Cmd buffers allocated from this pool
    std::unordered_set<VkCommandBuffer> commandBuffers;
};

// Utilities for barriers and the commmand pool
template <typename Barrier>
static bool IsTransferOp(const Barrier *barrier) {
    return barrier->srcQueueFamilyIndex != barrier->dstQueueFamilyIndex;
}

template <typename Barrier, bool assume_transfer = false>
static bool TempIsReleaseOp(const COMMAND_POOL_STATE *pool, const Barrier *barrier) {
    return (assume_transfer || IsTransferOp(barrier)) && (pool->queueFamilyIndex == barrier->srcQueueFamilyIndex);
}

template <typename Barrier, bool assume_transfer = false>
static bool IsAcquireOp(const COMMAND_POOL_STATE *pool, const Barrier *barrier) {
    return (assume_transfer || IsTransferOp(barrier)) && (pool->queueFamilyIndex == barrier->dstQueueFamilyIndex);
}

inline bool IsSpecial(const uint32_t queue_family_index) {
    return (queue_family_index == VK_QUEUE_FAMILY_EXTERNAL_KHR) || (queue_family_index == VK_QUEUE_FAMILY_FOREIGN_EXT);
}

inline bool operator==(const VulkanTypedHandle &a, const VulkanTypedHandle &b) NOEXCEPT {
    return a.handle == b.handle && a.type == b.type;
}

namespace std {
template <>
struct hash<VulkanTypedHandle> {
    size_t operator()(VulkanTypedHandle obj) const NOEXCEPT { return hash<uint64_t>()(obj.handle) ^ hash<uint32_t>()(obj.type); }
};
}  // namespace std

// Flags describing requirements imposed by the pipeline on a descriptor. These
// can't be checked at pipeline creation time as they depend on the Image or
// ImageView bound.
enum descriptor_req {
    DESCRIPTOR_REQ_VIEW_TYPE_1D = 1 << VK_IMAGE_VIEW_TYPE_1D,
    DESCRIPTOR_REQ_VIEW_TYPE_1D_ARRAY = 1 << VK_IMAGE_VIEW_TYPE_1D_ARRAY,
    DESCRIPTOR_REQ_VIEW_TYPE_2D = 1 << VK_IMAGE_VIEW_TYPE_2D,
    DESCRIPTOR_REQ_VIEW_TYPE_2D_ARRAY = 1 << VK_IMAGE_VIEW_TYPE_2D_ARRAY,
    DESCRIPTOR_REQ_VIEW_TYPE_3D = 1 << VK_IMAGE_VIEW_TYPE_3D,
    DESCRIPTOR_REQ_VIEW_TYPE_CUBE = 1 << VK_IMAGE_VIEW_TYPE_CUBE,
    DESCRIPTOR_REQ_VIEW_TYPE_CUBE_ARRAY = 1 << VK_IMAGE_VIEW_TYPE_CUBE_ARRAY,

    DESCRIPTOR_REQ_ALL_VIEW_TYPE_BITS = (1 << (VK_IMAGE_VIEW_TYPE_END_RANGE + 1)) - 1,

    DESCRIPTOR_REQ_SINGLE_SAMPLE = 2 << VK_IMAGE_VIEW_TYPE_END_RANGE,
    DESCRIPTOR_REQ_MULTI_SAMPLE = DESCRIPTOR_REQ_SINGLE_SAMPLE << 1,

    DESCRIPTOR_REQ_COMPONENT_TYPE_FLOAT = DESCRIPTOR_REQ_MULTI_SAMPLE << 1,
    DESCRIPTOR_REQ_COMPONENT_TYPE_SINT = DESCRIPTOR_REQ_COMPONENT_TYPE_FLOAT << 1,
    DESCRIPTOR_REQ_COMPONENT_TYPE_UINT = DESCRIPTOR_REQ_COMPONENT_TYPE_SINT << 1,
};

struct DESCRIPTOR_POOL_STATE : BASE_NODE {
    VkDescriptorPool pool;
    uint32_t maxSets;        // Max descriptor sets allowed in this pool
    uint32_t availableSets;  // Available descriptor sets in this pool

    safe_VkDescriptorPoolCreateInfo createInfo;
    std::unordered_set<cvdescriptorset::DescriptorSet *> sets;  // Collection of all sets in this pool
    std::map<uint32_t, uint32_t> maxDescriptorTypeCount;        // Max # of descriptors of each type in this pool
    std::map<uint32_t, uint32_t> availableDescriptorTypeCount;  // Available # of descriptors of each type in this pool

    DESCRIPTOR_POOL_STATE(const VkDescriptorPool pool, const VkDescriptorPoolCreateInfo *pCreateInfo)
        : pool(pool),
          maxSets(pCreateInfo->maxSets),
          availableSets(pCreateInfo->maxSets),
          createInfo(pCreateInfo),
          maxDescriptorTypeCount(),
          availableDescriptorTypeCount() {
        // Collect maximums per descriptor type.
        for (uint32_t i = 0; i < createInfo.poolSizeCount; ++i) {
            uint32_t typeIndex = static_cast<uint32_t>(createInfo.pPoolSizes[i].type);
            // Same descriptor types can appear several times
            maxDescriptorTypeCount[typeIndex] += createInfo.pPoolSizes[i].descriptorCount;
            availableDescriptorTypeCount[typeIndex] = maxDescriptorTypeCount[typeIndex];
        }
    }
};

// Generic memory binding struct to track objects bound to objects
struct MEM_BINDING {
    VkDeviceMemory mem;
    VkDeviceSize offset;
    VkDeviceSize size;
};

struct BufferBinding {
    VkBuffer buffer;
    VkDeviceSize size;
    VkDeviceSize offset;
};

struct IndexBufferBinding : BufferBinding {
    VkIndexType index_type;
};

inline bool operator==(MEM_BINDING a, MEM_BINDING b) NOEXCEPT { return a.mem == b.mem && a.offset == b.offset && a.size == b.size; }

namespace std {
template <>
struct hash<MEM_BINDING> {
    size_t operator()(MEM_BINDING mb) const NOEXCEPT {
        auto intermediate = hash<uint64_t>()(reinterpret_cast<uint64_t &>(mb.mem)) ^ hash<uint64_t>()(mb.offset);
        return intermediate ^ hash<uint64_t>()(mb.size);
    }
};
}  // namespace std

// Superclass for bindable object state (currently images and buffers)
class BINDABLE : public BASE_NODE {
   public:
    bool sparse;  // Is this object being bound with sparse memory or not?
    // Non-sparse binding data
    MEM_BINDING binding;
    // Memory requirements for this BINDABLE
    VkMemoryRequirements requirements;
    // bool to track if memory requirements were checked
    bool memory_requirements_checked;
    // Sparse binding data, initially just tracking MEM_BINDING per mem object
    //  There's more data for sparse bindings so need better long-term solution
    // TODO : Need to update solution to track all sparse binding data
    std::unordered_set<MEM_BINDING> sparse_bindings;

    std::unordered_set<VkDeviceMemory> bound_memory_set_;

    BINDABLE()
        : sparse(false), binding{}, requirements{}, memory_requirements_checked(false), sparse_bindings{}, bound_memory_set_{} {};

    // Update the cached set of memory bindings.
    // Code that changes binding.mem or sparse_bindings must call UpdateBoundMemorySet()
    void UpdateBoundMemorySet() {
        bound_memory_set_.clear();
        if (!sparse) {
            bound_memory_set_.insert(binding.mem);
        } else {
            for (auto sb : sparse_bindings) {
                bound_memory_set_.insert(sb.mem);
            }
        }
    }

    // Return unordered set of memory objects that are bound
    // Instead of creating a set from scratch each query, return the cached one
    const std::unordered_set<VkDeviceMemory> &GetBoundMemory() const { return bound_memory_set_; }
};

class BUFFER_STATE : public BINDABLE {
   public:
    VkBuffer buffer;
    VkBufferCreateInfo createInfo;
    BUFFER_STATE(VkBuffer buff, const VkBufferCreateInfo *pCreateInfo) : buffer(buff), createInfo(*pCreateInfo) {
        if ((createInfo.sharingMode == VK_SHARING_MODE_CONCURRENT) && (createInfo.queueFamilyIndexCount > 0)) {
            uint32_t *pQueueFamilyIndices = new uint32_t[createInfo.queueFamilyIndexCount];
            for (uint32_t i = 0; i < createInfo.queueFamilyIndexCount; i++) {
                pQueueFamilyIndices[i] = pCreateInfo->pQueueFamilyIndices[i];
            }
            createInfo.pQueueFamilyIndices = pQueueFamilyIndices;
        }

        if (createInfo.flags & VK_BUFFER_CREATE_SPARSE_BINDING_BIT) {
            sparse = true;
        }
    };

    BUFFER_STATE(BUFFER_STATE const &rh_obj) = delete;

    ~BUFFER_STATE() {
        if ((createInfo.sharingMode == VK_SHARING_MODE_CONCURRENT) && (createInfo.queueFamilyIndexCount > 0)) {
            delete[] createInfo.pQueueFamilyIndices;
            createInfo.pQueueFamilyIndices = nullptr;
        }
    };
};

class BUFFER_VIEW_STATE : public BASE_NODE {
   public:
    VkBufferView buffer_view;
    VkBufferViewCreateInfo create_info;
    BUFFER_VIEW_STATE(VkBufferView bv, const VkBufferViewCreateInfo *ci) : buffer_view(bv), create_info(*ci){};
    BUFFER_VIEW_STATE(const BUFFER_VIEW_STATE &rh_obj) = delete;
};

struct SAMPLER_STATE : public BASE_NODE {
    VkSampler sampler;
    VkSamplerCreateInfo createInfo;
    VkSamplerYcbcrConversion samplerConversion = VK_NULL_HANDLE;

    SAMPLER_STATE(const VkSampler *ps, const VkSamplerCreateInfo *pci) : sampler(*ps), createInfo(*pci) {
        auto *conversionInfo = lvl_find_in_chain<VkSamplerYcbcrConversionInfo>(pci->pNext);
        if (conversionInfo) samplerConversion = conversionInfo->conversion;
    }
};

class IMAGE_STATE : public BINDABLE {
   public:
    VkImage image;
    VkImageCreateInfo createInfo;
    bool valid;               // If this is a swapchain image backing memory track valid here as it doesn't have DEVICE_MEMORY_STATE
    bool acquired;            // If this is a swapchain image, has it been acquired by the app.
    bool shared_presentable;  // True for a front-buffered swapchain image
    bool layout_locked;       // A front-buffered image that has been presented can never have layout transitioned
    bool get_sparse_reqs_called;         // Track if GetImageSparseMemoryRequirements() has been called for this image
    bool sparse_metadata_required;       // Track if sparse metadata aspect is required for this image
    bool sparse_metadata_bound;          // Track if sparse metadata aspect is bound to this image
    bool imported_ahb;                   // True if image was imported from an Android Hardware Buffer
    bool has_ahb_format;                 // True if image was created with an external Android format
    uint64_t ahb_format;                 // External Android format, if provided
    VkImageSubresourceRange full_range;  // The normalized ISR for all levels, layers (slices), and aspects
    VkSwapchainKHR create_from_swapchain;
    VkSwapchainKHR bind_swapchain;
    uint32_t bind_swapchain_imageIndex;

#ifdef VK_USE_PLATFORM_ANDROID_KHR
    uint64_t external_format_android;
#endif  // VK_USE_PLATFORM_ANDROID_KHR

    std::vector<VkSparseImageMemoryRequirements> sparse_requirements;
    IMAGE_STATE(VkImage img, const VkImageCreateInfo *pCreateInfo);
    IMAGE_STATE(IMAGE_STATE const &rh_obj) = delete;

    ~IMAGE_STATE() {
        if ((createInfo.sharingMode == VK_SHARING_MODE_CONCURRENT) && (createInfo.queueFamilyIndexCount > 0)) {
            delete[] createInfo.pQueueFamilyIndices;
            createInfo.pQueueFamilyIndices = nullptr;
        }
    };
};

class IMAGE_VIEW_STATE : public BASE_NODE {
   public:
    VkImageView image_view;
    VkImageViewCreateInfo create_info;
    VkImageSubresourceRange normalized_subresource_range;
    VkSamplerYcbcrConversion samplerConversion;  // Handle of the ycbcr sampler conversion the image was created with, if any
    IMAGE_VIEW_STATE(const IMAGE_STATE *image_state, VkImageView iv, const VkImageViewCreateInfo *ci);
    IMAGE_VIEW_STATE(const IMAGE_VIEW_STATE &rh_obj) = delete;
};

struct MemRange {
    VkDeviceSize offset;
    VkDeviceSize size;
};

struct MEMORY_RANGE {
    uint64_t handle;
    bool image;   // True for image, false for buffer
    bool linear;  // True for buffers and linear images
    VkDeviceMemory memory;
    VkDeviceSize start;
    VkDeviceSize size;
    VkDeviceSize end;  // Store this pre-computed for simplicity
    // Set of ptrs to every range aliased with this one
    std::unordered_set<MEMORY_RANGE *> aliases;
};

static inline VulkanTypedHandle MemoryRangeTypedHandle(const MEMORY_RANGE &range) {
    // TODO: Convert MEMORY_RANGE to use VulkanTypedHandle internally
    if (range.image) {
        return VulkanTypedHandle(CastFromUint64<VkImage>(range.handle), kVulkanObjectTypeImage);
    }
    return VulkanTypedHandle(CastFromUint64<VkBuffer>(range.handle), kVulkanObjectTypeBuffer);
}

// Data struct for tracking memory object
struct DEVICE_MEMORY_STATE : public BASE_NODE {
    void *object;  // Dispatchable object used to create this memory (device of swapchain)
    VkDeviceMemory mem;
    VkMemoryAllocateInfo alloc_info;
    bool is_dedicated;
    VkBuffer dedicated_buffer;
    VkImage dedicated_image;
    bool is_export;
    VkExternalMemoryHandleTypeFlags export_handle_type_flags;
    std::unordered_set<VulkanTypedHandle> obj_bindings;       // objects bound to this memory
    std::unordered_map<uint64_t, MEMORY_RANGE> bound_ranges;  // Map of object to its binding range
    // Convenience vectors image/buff handles to speed up iterating over images or buffers independently
    std::unordered_set<uint64_t> bound_images;
    std::unordered_set<uint64_t> bound_buffers;

    MemRange mem_range;
    void *shadow_copy_base;    // Base of layer's allocation for guard band, data, and alignment space
    void *shadow_copy;         // Pointer to start of guard-band data before mapped region
    uint64_t shadow_pad_size;  // Size of the guard-band data before and after actual data. It MUST be a
                               // multiple of limits.minMemoryMapAlignment
    void *p_driver_data;       // Pointer to application's actual memory

    DEVICE_MEMORY_STATE(void *disp_object, const VkDeviceMemory in_mem, const VkMemoryAllocateInfo *p_alloc_info)
        : object(disp_object),
          mem(in_mem),
          alloc_info(*p_alloc_info),
          is_dedicated(false),
          dedicated_buffer(VK_NULL_HANDLE),
          dedicated_image(VK_NULL_HANDLE),
          is_export(false),
          export_handle_type_flags(0),
          mem_range{},
          shadow_copy_base(0),
          shadow_copy(0),
          shadow_pad_size(0),
          p_driver_data(0){};
};

class SWAPCHAIN_NODE {
   public:
    safe_VkSwapchainCreateInfoKHR createInfo;
    VkSwapchainKHR swapchain;
    std::vector<VkImage> images;
    bool retired = false;
    bool shared_presentable = false;
    CALL_STATE vkGetSwapchainImagesKHRState = UNCALLED;
    uint32_t get_swapchain_image_count = 0;
    SWAPCHAIN_NODE(const VkSwapchainCreateInfoKHR *pCreateInfo, VkSwapchainKHR swapchain)
        : createInfo(pCreateInfo), swapchain(swapchain) {}
};

struct ColorAspectTraits {
    static const uint32_t kAspectCount = 1;
    static int Index(VkImageAspectFlags mask) { return 0; };
    static VkImageAspectFlags AspectMask() { return VK_IMAGE_ASPECT_COLOR_BIT; }
    static const std::array<VkImageAspectFlagBits, kAspectCount> &AspectBits() {
        static std::array<VkImageAspectFlagBits, kAspectCount> kAspectBits{{VK_IMAGE_ASPECT_COLOR_BIT}};
        return kAspectBits;
    }
};

struct DepthAspectTraits {
    static const uint32_t kAspectCount = 1;
    static int Index(VkImageAspectFlags mask) { return 0; };
    static VkImageAspectFlags AspectMask() { return VK_IMAGE_ASPECT_DEPTH_BIT; }
    static const std::array<VkImageAspectFlagBits, kAspectCount> &AspectBits() {
        static std::array<VkImageAspectFlagBits, kAspectCount> kAspectBits{{VK_IMAGE_ASPECT_DEPTH_BIT}};
        return kAspectBits;
    }
};

struct StencilAspectTraits {
    static const uint32_t kAspectCount = 1;
    static int Index(VkImageAspectFlags mask) { return 0; };
    static VkImageAspectFlags AspectMask() { return VK_IMAGE_ASPECT_STENCIL_BIT; }
    static const std::array<VkImageAspectFlagBits, kAspectCount> &AspectBits() {
        static std::array<VkImageAspectFlagBits, kAspectCount> kAspectBits{{VK_IMAGE_ASPECT_STENCIL_BIT}};
        return kAspectBits;
    }
};

struct DepthStencilAspectTraits {
    // VK_IMAGE_ASPECT_DEPTH_BIT = 0x00000002,  >> 1 -> 1 -1 -> 0
    // VK_IMAGE_ASPECT_STENCIL_BIT = 0x00000004, >> 1 -> 2 -1 = 1
    static const uint32_t kAspectCount = 2;
    static uint32_t Index(VkImageAspectFlags mask) {
        uint32_t index = (mask >> 1) - 1;
        assert((index == 0) || (index == 1));
        return index;
    };
    static VkImageAspectFlags AspectMask() { return VK_IMAGE_ASPECT_DEPTH_BIT | VK_IMAGE_ASPECT_STENCIL_BIT; }
    static const std::array<VkImageAspectFlagBits, kAspectCount> &AspectBits() {
        static std::array<VkImageAspectFlagBits, kAspectCount> kAspectBits{
            {VK_IMAGE_ASPECT_DEPTH_BIT, VK_IMAGE_ASPECT_STENCIL_BIT}};
        return kAspectBits;
    }
};

struct Multiplane2AspectTraits {
    // VK_IMAGE_ASPECT_PLANE_0_BIT = 0x00000010, >> 4 - 1 -> 0
    // VK_IMAGE_ASPECT_PLANE_1_BIT = 0x00000020, >> 4 - 1 -> 1
    static const uint32_t kAspectCount = 2;
    static uint32_t Index(VkImageAspectFlags mask) {
        uint32_t index = (mask >> 4) - 1;
        assert((index == 0) || (index == 1));
        return index;
    };
    static VkImageAspectFlags AspectMask() { return VK_IMAGE_ASPECT_PLANE_0_BIT | VK_IMAGE_ASPECT_PLANE_1_BIT; }
    static const std::array<VkImageAspectFlagBits, kAspectCount> &AspectBits() {
        static std::array<VkImageAspectFlagBits, kAspectCount> kAspectBits{
            {VK_IMAGE_ASPECT_PLANE_0_BIT, VK_IMAGE_ASPECT_PLANE_1_BIT}};
        return kAspectBits;
    }
};

struct Multiplane3AspectTraits {
    // VK_IMAGE_ASPECT_PLANE_0_BIT = 0x00000010, >> 4 - 1 -> 0
    // VK_IMAGE_ASPECT_PLANE_1_BIT = 0x00000020, >> 4 - 1 -> 1
    // VK_IMAGE_ASPECT_PLANE_2_BIT = 0x00000040, >> 4 - 1 -> 3
    static const uint32_t kAspectCount = 3;
    static uint32_t Index(VkImageAspectFlags mask) {
        uint32_t index = (mask >> 4) - 1;
        index = index > 2 ? 2 : index;
        assert((index == 0) || (index == 1) || (index == 2));
        return index;
    };
    static VkImageAspectFlags AspectMask() {
        return VK_IMAGE_ASPECT_PLANE_0_BIT | VK_IMAGE_ASPECT_PLANE_1_BIT | VK_IMAGE_ASPECT_PLANE_2_BIT;
    }
    static const std::array<VkImageAspectFlagBits, kAspectCount> &AspectBits() {
        static std::array<VkImageAspectFlagBits, kAspectCount> kAspectBits{
            {VK_IMAGE_ASPECT_PLANE_0_BIT, VK_IMAGE_ASPECT_PLANE_1_BIT, VK_IMAGE_ASPECT_PLANE_2_BIT}};
        return kAspectBits;
    }
};

std::string FormatDebugLabel(const char *prefix, const LoggingLabel &label);

const static VkImageLayout kInvalidLayout = VK_IMAGE_LAYOUT_MAX_ENUM;
// Interface class.
class ImageSubresourceLayoutMap {
   public:
    typedef std::function<bool(const VkImageSubresource &, VkImageLayout, VkImageLayout)> Callback;
    struct InitialLayoutState {
        VkImageView image_view;          // For relaxed matching rule evaluation, else VK_NULL_HANDLE
        VkImageAspectFlags aspect_mask;  // For relaxed matching rules... else 0
        LoggingLabel label;
        InitialLayoutState(const CMD_BUFFER_STATE &cb_state_, const IMAGE_VIEW_STATE *view_state);
        InitialLayoutState() : image_view(VK_NULL_HANDLE), aspect_mask(0), label() {}
    };

    struct SubresourceLayout {
        VkImageSubresource subresource;
        VkImageLayout layout;
    };

    struct SubresourceRangeLayout {
        VkImageSubresourceRange range;
        VkImageLayout layout;
    };

    class ConstIteratorInterface {
       public:
        // Make the value accessor non virtual
        const SubresourceLayout &operator*() const { return value_; }

        virtual ConstIteratorInterface &operator++() = 0;
        virtual bool AtEnd() const = 0;
        virtual ~ConstIteratorInterface(){};

       protected:
        SubresourceLayout value_;
    };

    class ConstIterator {
       public:
        ConstIterator &operator++() {
            ++(*it_);
            return *this;
        }
        const SubresourceLayout &operator*() const { return *(*it_); }
        ConstIterator(ConstIteratorInterface *it) : it_(it){};
        bool AtEnd() const { return it_->AtEnd(); }

       protected:
        std::unique_ptr<ConstIteratorInterface> it_;
    };

    virtual ConstIterator BeginInitialUse() const = 0;
    virtual ConstIterator BeginSetLayout() const = 0;

    virtual bool SetSubresourceRangeLayout(const CMD_BUFFER_STATE &cb_state, const VkImageSubresourceRange &range,
                                           VkImageLayout layout, VkImageLayout expected_layout = kInvalidLayout) = 0;
    virtual bool SetSubresourceRangeInitialLayout(const CMD_BUFFER_STATE &cb_state, const VkImageSubresourceRange &range,
                                                  VkImageLayout layout, const IMAGE_VIEW_STATE *view_state = nullptr) = 0;
    virtual bool ForRange(const VkImageSubresourceRange &range, const Callback &callback, bool skip_invalid = true,
                          bool always_get_initial = false) const = 0;
    virtual VkImageLayout GetSubresourceLayout(const VkImageSubresource subresource) const = 0;
    virtual VkImageLayout GetSubresourceInitialLayout(const VkImageSubresource subresource) const = 0;
    virtual const InitialLayoutState *GetSubresourceInitialLayoutState(const VkImageSubresource subresource) const = 0;
    virtual bool UpdateFrom(const ImageSubresourceLayoutMap &from) = 0;
    virtual uintptr_t CompatibilityKey() const = 0;
    ImageSubresourceLayoutMap() {}
    virtual ~ImageSubresourceLayoutMap() {}
};

template <typename AspectTraits_, size_t kSparseThreshold = 64U>
class ImageSubresourceLayoutMapImpl : public ImageSubresourceLayoutMap {
   public:
    typedef ImageSubresourceLayoutMap Base;
    typedef AspectTraits_ AspectTraits;
    typedef Base::SubresourceLayout SubresourceLayout;
    typedef sparse_container::SparseVector<size_t, VkImageLayout, true, kInvalidLayout, kSparseThreshold> LayoutMap;
    typedef sparse_container::SparseVector<size_t, VkImageLayout, false, kInvalidLayout, kSparseThreshold> InitialLayoutMap;

    struct Layouts {
        LayoutMap current;
        InitialLayoutMap initial;
        Layouts(size_t size) : current(0, size), initial(0, size) {}
    };

    template <typename Container>
    class ConstIteratorImpl : public Base::ConstIteratorInterface {
       public:
        ConstIteratorImpl &operator++() override {
            ++it_;
            UpdateValue();
            return *this;
        }
        // Just good enough for cend checks
        ConstIteratorImpl(const ImageSubresourceLayoutMapImpl &map, const Container &container)
            : map_(&map), container_(&container), the_end_(false) {
            it_ = container_->cbegin();
            UpdateValue();
        }
        ~ConstIteratorImpl() override {}
        virtual bool AtEnd() const override { return the_end_; }

       protected:
        void UpdateValue() {
            if (it_ != container_->cend()) {
                value_.subresource = map_->Decode((*it_).first);
                value_.layout = (*it_).second;
            } else {
                the_end_ = true;
                value_.layout = kInvalidLayout;
            }
        }

        typedef typename Container::const_iterator ContainerIterator;
        const ImageSubresourceLayoutMapImpl *map_;
        const Container *container_;
        bool the_end_;
        ContainerIterator it_;
    };

    Base::ConstIterator BeginInitialUse() const override {
        return Base::ConstIterator(new ConstIteratorImpl<InitialLayoutMap>(*this, layouts_.initial));
    }

    Base::ConstIterator BeginSetLayout() const override {
        return Base::ConstIterator(new ConstIteratorImpl<LayoutMap>(*this, layouts_.current));
    }

    bool SetSubresourceRangeLayout(const CMD_BUFFER_STATE &cb_state, const VkImageSubresourceRange &range, VkImageLayout layout,
                                   VkImageLayout expected_layout = kInvalidLayout) override {
        bool updated = false;
        if (expected_layout == kInvalidLayout) {
            // Set the initial layout to the set layout as we had no other layout to reference
            expected_layout = layout;
        }
        if (!InRange(range)) return false;  // Don't even try to track bogus subreources

        InitialLayoutState *initial_state = nullptr;
        const uint32_t end_mip = range.baseMipLevel + range.levelCount;
        const auto &aspects = AspectTraits::AspectBits();
        for (uint32_t aspect_index = 0; aspect_index < AspectTraits::kAspectCount; aspect_index++) {
            if (0 == (range.aspectMask & aspects[aspect_index])) continue;
            size_t array_offset = Encode(aspect_index, range.baseMipLevel);
            for (uint32_t mip_level = range.baseMipLevel; mip_level < end_mip; ++mip_level, array_offset += mip_size_) {
                size_t start = array_offset + range.baseArrayLayer;
                size_t end = start + range.layerCount;
                bool updated_level = layouts_.current.SetRange(start, end, layout);
                if (updated_level) {
                    // We only need to try setting the initial layout, if we changed any of the layout values above
                    updated = true;
                    if (layouts_.initial.SetRange(start, end, expected_layout)) {
                        // We only need to try setting the initial layout *state* if the initial layout was updated
                        initial_state = UpdateInitialLayoutState(start, end, initial_state, cb_state, nullptr);
                    }
                }
            }
        }
        if (updated) version_++;
        return updated;
    }

    bool SetSubresourceRangeInitialLayout(const CMD_BUFFER_STATE &cb_state, const VkImageSubresourceRange &range,
                                          VkImageLayout layout, const IMAGE_VIEW_STATE *view_state = nullptr) override {
        bool updated = false;
        if (!InRange(range)) return false;  // Don't even try to track bogus subreources

        InitialLayoutState *initial_state = nullptr;
        const uint32_t end_mip = range.baseMipLevel + range.levelCount;
        const auto &aspects = AspectTraits::AspectBits();
        for (uint32_t aspect_index = 0; aspect_index < AspectTraits::kAspectCount; aspect_index++) {
            if (0 == (range.aspectMask & aspects[aspect_index])) continue;
            size_t array_offset = Encode(aspect_index, range.baseMipLevel);
            for (uint32_t mip_level = range.baseMipLevel; mip_level < end_mip; ++mip_level, array_offset += mip_size_) {
                size_t start = array_offset + range.baseArrayLayer;
                size_t end = start + range.layerCount;
                bool updated_level = layouts_.initial.SetRange(start, end, layout);
                if (updated_level) {
                    updated = true;
                    // We only need to try setting the initial layout *state* if the initial layout was updated
                    initial_state = UpdateInitialLayoutState(start, end, initial_state, cb_state, view_state);
                }
            }
        }
        if (updated) version_++;
        return updated;
    }

    // Loop over the given range calling the callback, primarily for
    // validation checks.  By default the initial_value is only looked
    // up if the set value isn't found.
    bool ForRange(const VkImageSubresourceRange &range, const Callback &callback, bool skip_invalid = true,
                  bool always_get_initial = false) const override {
        if (!InRange(range)) return false;  // Don't even try to process bogus subreources

        VkImageSubresource subres;
        auto &level = subres.mipLevel;
        auto &layer = subres.arrayLayer;
        auto &aspect = subres.aspectMask;
        const auto &aspects = AspectTraits::AspectBits();
        bool keep_on = true;
        const uint32_t end_mip = range.baseMipLevel + range.levelCount;
        const uint32_t end_layer = range.baseArrayLayer + range.layerCount;
        for (uint32_t aspect_index = 0; aspect_index < AspectTraits::kAspectCount; aspect_index++) {
            if (0 == (range.aspectMask & aspects[aspect_index])) continue;
            aspect = aspects[aspect_index];  // noting that this and the following loop indices are references
            size_t array_offset = Encode(aspect_index, range.baseMipLevel);
            for (level = range.baseMipLevel; level < end_mip; ++level, array_offset += mip_size_) {
                for (layer = range.baseArrayLayer; layer < end_layer; layer++) {
                    // TODO -- would an interator with range check be faster?
                    size_t index = array_offset + layer;
                    VkImageLayout layout = layouts_.current.Get(index);
                    VkImageLayout initial_layout = kInvalidLayout;
                    if (always_get_initial || (layout == kInvalidLayout)) {
                        initial_layout = layouts_.initial.Get(index);
                    }

                    if (!skip_invalid || (layout != kInvalidLayout) || (initial_layout != kInvalidLayout)) {
                        keep_on = callback(subres, layout, initial_layout);
                        if (!keep_on) return keep_on;  // False value from the callback aborts the range traversal
                    }
                }
            }
        }
        return keep_on;
    }
    VkImageLayout GetSubresourceInitialLayout(const VkImageSubresource subresource) const override {
        if (!InRange(subresource)) return kInvalidLayout;
        uint32_t aspect_index = AspectTraits::Index(subresource.aspectMask);
        size_t index = Encode(aspect_index, subresource.mipLevel, subresource.arrayLayer);
        return layouts_.initial.Get(index);
    }

    const InitialLayoutState *GetSubresourceInitialLayoutState(const VkImageSubresource subresource) const override {
        if (!InRange(subresource)) return nullptr;
        uint32_t aspect_index = AspectTraits::Index(subresource.aspectMask);
        size_t index = Encode(aspect_index, subresource.mipLevel, subresource.arrayLayer);
        return initial_layout_state_map_.Get(index);
    }

    VkImageLayout GetSubresourceLayout(const VkImageSubresource subresource) const override {
        if (!InRange(subresource)) return kInvalidLayout;
        uint32_t aspect_index = AspectTraits::Index(subresource.aspectMask);
        size_t index = Encode(aspect_index, subresource.mipLevel, subresource.arrayLayer);
        return layouts_.current.Get(index);
    }

    // TODO: make sure this paranoia check is sufficient and not too much.
    uintptr_t CompatibilityKey() const override {
        return (reinterpret_cast<const uintptr_t>(&image_state_) ^ AspectTraits::AspectMask() ^ kSparseThreshold);
    }

    bool UpdateFrom(const ImageSubresourceLayoutMap &other) override {
        // Must be from matching images for the reinterpret cast to be valid
        assert(CompatibilityKey() == other.CompatibilityKey());
        if (CompatibilityKey() != other.CompatibilityKey()) return false;

        const auto &from = reinterpret_cast<const ImageSubresourceLayoutMapImpl &>(other);
        bool updated = false;
        updated |= layouts_.initial.Merge(from.layouts_.initial);
        updated |= layouts_.current.Merge(from.layouts_.current);

        return updated;
    }

    ImageSubresourceLayoutMapImpl() : Base() {}
    ImageSubresourceLayoutMapImpl(const IMAGE_STATE &image_state)
        : Base(),
          image_state_(image_state),
          mip_size_(image_state.full_range.layerCount),
          aspect_size_(mip_size_ * image_state.full_range.levelCount),
          version_(0),
          layouts_(aspect_size_ * AspectTraits::kAspectCount),
          initial_layout_states_(),
          initial_layout_state_map_(0, aspect_size_ * AspectTraits::kAspectCount) {
        // Setup the row <-> aspect/mip_level base Encode/Decode LUT...
        aspect_offsets_[0] = 0;
        for (size_t i = 1; i < aspect_offsets_.size(); ++i) {  // Size is a compile time constant
            aspect_offsets_[i] = aspect_offsets_[i - 1] + aspect_size_;
        }
    }
    ~ImageSubresourceLayoutMapImpl() override {}

   protected:
    // This looks a bit ponderous but kAspectCount is a compile time constant
    VkImageSubresource Decode(size_t index) const {
        VkImageSubresource subres;
        // find aspect index
        uint32_t aspect_index = 0;
        if (AspectTraits::kAspectCount == 2) {
            if (index >= aspect_offsets_[1]) {
                aspect_index = 1;
                index = index - aspect_offsets_[aspect_index];
            }
        } else if (AspectTraits::kAspectCount == 3) {
            if (index >= aspect_offsets_[2]) {
                aspect_index = 2;
            } else if (index >= aspect_offsets_[1]) {
                aspect_index = 1;
            }
            index = index - aspect_offsets_[aspect_index];
        } else {
            assert(AspectTraits::kAspectCount == 1);  // Only aspect counts of 1, 2, and 3 supported
        }

        subres.aspectMask = AspectTraits::AspectBits()[aspect_index];
        subres.mipLevel =
            static_cast<uint32_t>(index / mip_size_);  // One hopes the compiler with optimize this pair of divisions...
        subres.arrayLayer = static_cast<uint32_t>(index % mip_size_);

        return subres;
    }

    uint32_t LevelLimit(uint32_t level) const { return std::min(image_state_.full_range.levelCount, level); }
    uint32_t LayerLimit(uint32_t layer) const { return std::min(image_state_.full_range.layerCount, layer); }

    bool InRange(const VkImageSubresource &subres) const {
        bool in_range = (subres.mipLevel < image_state_.full_range.levelCount) &&
                        (subres.arrayLayer < image_state_.full_range.layerCount) &&
                        (subres.aspectMask & AspectTraits::AspectMask());
        return in_range;
    }

    bool InRange(const VkImageSubresourceRange &range) const {
        bool in_range = (range.baseMipLevel < image_state_.full_range.levelCount) &&
                        ((range.baseMipLevel + range.levelCount) <= image_state_.full_range.levelCount) &&
                        (range.baseArrayLayer < image_state_.full_range.layerCount) &&
                        ((range.baseArrayLayer + range.layerCount) <= image_state_.full_range.layerCount) &&
                        (range.aspectMask & AspectTraits::AspectMask());
        return in_range;
    }

    inline size_t Encode(uint32_t aspect_index) const {
        return (AspectTraits::kAspectCount == 1) ? 0 : aspect_offsets_[aspect_index];
    }
    inline size_t Encode(uint32_t aspect_index, uint32_t mip_level) const { return Encode(aspect_index) + mip_level * mip_size_; }
    inline size_t Encode(uint32_t aspect_index, uint32_t mip_level, uint32_t array_layer) const {
        return Encode(aspect_index, mip_level) + array_layer;
    }

    InitialLayoutState *UpdateInitialLayoutState(size_t start, size_t end, InitialLayoutState *initial_state,
                                                 const CMD_BUFFER_STATE &cb_state, const IMAGE_VIEW_STATE *view_state) {
        if (!initial_state) {
            // Allocate on demand...  initial_layout_states_ holds ownership as a unique_ptr, while
            // each subresource has a non-owning copy of the plain pointer.
            initial_state = new InitialLayoutState(cb_state, view_state);
            initial_layout_states_.emplace_back(initial_state);
        }
        assert(initial_state);
        initial_layout_state_map_.SetRange(start, end, initial_state);
        return initial_state;
    }

    typedef std::vector<std::unique_ptr<InitialLayoutState>> InitialLayoutStates;
    // This map *also* needs "write once" semantics
    typedef sparse_container::SparseVector<size_t, InitialLayoutState *, false, nullptr, kSparseThreshold> InitialLayoutStateMap;

    const IMAGE_STATE &image_state_;
    const size_t mip_size_;
    const size_t aspect_size_;
    uint64_t version_ = 0;
    Layouts layouts_;
    InitialLayoutStates initial_layout_states_;
    InitialLayoutStateMap initial_layout_state_map_;
    std::array<size_t, AspectTraits::kAspectCount> aspect_offsets_;
};

static VkImageLayout NormalizeImageLayout(VkImageLayout layout, VkImageLayout non_normal, VkImageLayout normal) {
    return (layout == non_normal) ? normal : layout;
}

static VkImageLayout NormalizeDepthImageLayout(VkImageLayout layout) {
    return NormalizeImageLayout(layout, VK_IMAGE_LAYOUT_DEPTH_STENCIL_READ_ONLY_OPTIMAL,
                                VK_IMAGE_LAYOUT_DEPTH_READ_ONLY_STENCIL_ATTACHMENT_OPTIMAL);
}

static VkImageLayout NormalizeStencilImageLayout(VkImageLayout layout) {
    return NormalizeImageLayout(layout, VK_IMAGE_LAYOUT_DEPTH_STENCIL_READ_ONLY_OPTIMAL,
                                VK_IMAGE_LAYOUT_DEPTH_ATTACHMENT_STENCIL_READ_ONLY_OPTIMAL);
}

static bool ImageLayoutMatches(const VkImageAspectFlags aspect_mask, VkImageLayout a, VkImageLayout b) {
    bool matches = (a == b);
    if (!matches) {
        // Relaxed rules when referencing *only* the depth or stencil aspects
        if (aspect_mask == VK_IMAGE_ASPECT_DEPTH_BIT) {
            matches = NormalizeDepthImageLayout(a) == NormalizeDepthImageLayout(b);
        } else if (aspect_mask == VK_IMAGE_ASPECT_STENCIL_BIT) {
            matches = NormalizeStencilImageLayout(a) == NormalizeStencilImageLayout(b);
        }
    }
    return matches;
}

// Utility type for ForRange callbacks
struct LayoutUseCheckAndMessage {
    const static VkImageAspectFlags kDepthOrStencil = VK_IMAGE_ASPECT_DEPTH_BIT | VK_IMAGE_ASPECT_STENCIL_BIT;
    const ImageSubresourceLayoutMap *layout_map;
    const VkImageAspectFlags aspect_mask;
    const char *message;
    VkImageLayout layout;

    LayoutUseCheckAndMessage() = delete;
    LayoutUseCheckAndMessage(const ImageSubresourceLayoutMap *layout_map_, const VkImageAspectFlags aspect_mask_ = 0)
        : layout_map(layout_map_), aspect_mask{aspect_mask_}, message(nullptr), layout(kInvalidLayout) {}
    bool Check(const VkImageSubresource &subres, VkImageLayout check, VkImageLayout current_layout, VkImageLayout initial_layout) {
        message = nullptr;
        layout = kInvalidLayout;  // Success status
        if (current_layout != kInvalidLayout && !ImageLayoutMatches(aspect_mask, check, current_layout)) {
            message = "previous known";
            layout = current_layout;
        } else if ((initial_layout != kInvalidLayout) && !ImageLayoutMatches(aspect_mask, check, initial_layout)) {
            // To check the relaxed rule matching we need to see how the initial use was used
            const auto initial_layout_state = layout_map->GetSubresourceInitialLayoutState(subres);
            assert(initial_layout_state);  // If we have an initial layout, we better have a state for it
            if (!((initial_layout_state->aspect_mask & kDepthOrStencil) &&
                  ImageLayoutMatches(initial_layout_state->aspect_mask, check, initial_layout))) {
                message = "previously used";
                layout = initial_layout;
            }
        }
        return layout == kInvalidLayout;
    }
};

// Store the DAG.
struct DAGNode {
    uint32_t pass;
    std::vector<uint32_t> prev;
    std::vector<uint32_t> next;
};

struct RENDER_PASS_STATE : public BASE_NODE {
    VkRenderPass renderPass;
    safe_VkRenderPassCreateInfo2KHR createInfo;
    std::vector<std::vector<uint32_t>> self_dependencies;
    std::vector<DAGNode> subpassToNode;
    std::unordered_map<uint32_t, bool> attachment_first_read;

    RENDER_PASS_STATE(VkRenderPassCreateInfo2KHR const *pCreateInfo) : createInfo(pCreateInfo) {}
    RENDER_PASS_STATE(VkRenderPassCreateInfo const *pCreateInfo) { ConvertVkRenderPassCreateInfoToV2KHR(pCreateInfo, &createInfo); }
};

// Autogenerated as part of the vk_validation_error_message.h codegen
enum CMD_TYPE { VUID_CMD_ENUM_LIST(CMD_) };

enum CB_STATE {
    CB_NEW,                 // Newly created CB w/o any cmds
    CB_RECORDING,           // BeginCB has been called on this CB
    CB_RECORDED,            // EndCB has been called on this CB
    CB_INVALID_COMPLETE,    // had a complete recording, but was since invalidated
    CB_INVALID_INCOMPLETE,  // fouled before recording was completed
};

// CB Status -- used to track status of various bindings on cmd buffer objects
typedef VkFlags CBStatusFlags;
enum CBStatusFlagBits {
    // clang-format off
    CBSTATUS_NONE                   = 0x00000000,   // No status is set
    CBSTATUS_LINE_WIDTH_SET         = 0x00000001,   // Line width has been set
    CBSTATUS_DEPTH_BIAS_SET         = 0x00000002,   // Depth bias has been set
    CBSTATUS_BLEND_CONSTANTS_SET    = 0x00000004,   // Blend constants state has been set
    CBSTATUS_DEPTH_BOUNDS_SET       = 0x00000008,   // Depth bounds state object has been set
    CBSTATUS_STENCIL_READ_MASK_SET  = 0x00000010,   // Stencil read mask has been set
    CBSTATUS_STENCIL_WRITE_MASK_SET = 0x00000020,   // Stencil write mask has been set
    CBSTATUS_STENCIL_REFERENCE_SET  = 0x00000040,   // Stencil reference has been set
    CBSTATUS_VIEWPORT_SET           = 0x00000080,
    CBSTATUS_SCISSOR_SET            = 0x00000100,
    CBSTATUS_INDEX_BUFFER_BOUND     = 0x00000200,   // Index buffer has been set
    CBSTATUS_EXCLUSIVE_SCISSOR_SET  = 0x00000400,
    CBSTATUS_SHADING_RATE_PALETTE_SET = 0x00000800,
    CBSTATUS_ALL_STATE_SET          = 0x00000DFF,   // All state set (intentionally exclude index buffer)
    // clang-format on
};

struct QueryObject {
    VkQueryPool pool;
    uint32_t query;
    // These next two fields are *not* used in hash or comparison, they are effectively a data payload
    uint32_t index;  // must be zero if !indexed
    bool indexed;
    QueryObject(VkQueryPool pool_, uint32_t query_) : pool(pool_), query(query_), index(0), indexed(false) {}
    QueryObject(VkQueryPool pool_, uint32_t query_, uint32_t index_) : pool(pool_), query(query_), index(index_), indexed(true) {}
    bool operator<(const QueryObject &rhs) const {
        return (pool == rhs.pool) ? index < rhs.index : pool < rhs.pool;
    }
};

enum QueryState {
    QUERYSTATE_UNKNOWN,    // Initial state.
    QUERYSTATE_RESET,      // After resetting.
    QUERYSTATE_RUNNING,    // Query running.
    QUERYSTATE_AVAILABLE,  // Results available.
};

enum QueryResultType {
    QUERYRESULT_UNKNOWN,
    QUERYRESULT_NO_DATA,
    QUERYRESULT_MAYBE_NO_DATA,
    QUERYRESULT_SOME_DATA,
    QUERYRESULT_WAIT_ON_RESET,
    QUERYRESULT_WAIT_ON_RUNNING,
};

inline const char *string_QueryResultType(QueryResultType result_type) {
    switch (result_type) {
        case QUERYRESULT_UNKNOWN:
            return "query may be in an unknown state";
        case QUERYRESULT_NO_DATA:
        case QUERYRESULT_MAYBE_NO_DATA:
            return "query may return no data";
        case QUERYRESULT_SOME_DATA:
            return "query will return some data or availability bit";
        case QUERYRESULT_WAIT_ON_RESET:
            return "waiting on a query that has been reset and not issued yet";
        case QUERYRESULT_WAIT_ON_RUNNING:
            return "waiting on a query that has not ended yet";
    }
    assert(false);
    return "UNKNOWN QUERY STATE";  // Unreachable.
}

inline bool operator==(const QueryObject &query1, const QueryObject &query2) {
    return ((query1.pool == query2.pool) && (query1.query == query2.query));
}

namespace std {
template <>
struct hash<QueryObject> {
    size_t operator()(QueryObject query) const throw() {
        return hash<uint64_t>()((uint64_t)(query.pool)) ^ hash<uint32_t>()(query.query);
    }
};
}  // namespace std

struct DrawData {
    std::vector<BufferBinding> vertex_buffer_bindings;
};

struct ImageSubresourcePair {
    VkImage image;
    bool hasSubresource;
    VkImageSubresource subresource;
};

inline bool operator==(const ImageSubresourcePair &img1, const ImageSubresourcePair &img2) {
    if (img1.image != img2.image || img1.hasSubresource != img2.hasSubresource) return false;
    return !img1.hasSubresource ||
           (img1.subresource.aspectMask == img2.subresource.aspectMask && img1.subresource.mipLevel == img2.subresource.mipLevel &&
            img1.subresource.arrayLayer == img2.subresource.arrayLayer);
}

namespace std {
template <>
struct hash<ImageSubresourcePair> {
    size_t operator()(ImageSubresourcePair img) const throw() {
        size_t hashVal = hash<uint64_t>()(reinterpret_cast<uint64_t &>(img.image));
        hashVal ^= hash<bool>()(img.hasSubresource);
        if (img.hasSubresource) {
            hashVal ^= hash<uint32_t>()(reinterpret_cast<uint32_t &>(img.subresource.aspectMask));
            hashVal ^= hash<uint32_t>()(img.subresource.mipLevel);
            hashVal ^= hash<uint32_t>()(img.subresource.arrayLayer);
        }
        return hashVal;
    }
};
}  // namespace std

// Canonical dictionary for PushConstantRanges
using PushConstantRangesDict = hash_util::Dictionary<PushConstantRanges>;
using PushConstantRangesId = PushConstantRangesDict::Id;

// Canonical dictionary for the pipeline layout's layout of descriptorsetlayouts
using DescriptorSetLayoutDef = cvdescriptorset::DescriptorSetLayoutDef;
using DescriptorSetLayoutId = std::shared_ptr<const DescriptorSetLayoutDef>;
using PipelineLayoutSetLayoutsDef = std::vector<DescriptorSetLayoutId>;
using PipelineLayoutSetLayoutsDict =
    hash_util::Dictionary<PipelineLayoutSetLayoutsDef, hash_util::IsOrderedContainer<PipelineLayoutSetLayoutsDef>>;
using PipelineLayoutSetLayoutsId = PipelineLayoutSetLayoutsDict::Id;

// Defines/stores a compatibility defintion for set N
// The "layout layout" must store at least set+1 entries, but only the first set+1 are considered for hash and equality testing
// Note: the "cannonical" data are referenced by Id, not including handle or device specific state
// Note: hash and equality only consider layout_id entries [0, set] for determining uniqueness
struct PipelineLayoutCompatDef {
    uint32_t set;
    PushConstantRangesId push_constant_ranges;
    PipelineLayoutSetLayoutsId set_layouts_id;
    PipelineLayoutCompatDef(const uint32_t set_index, const PushConstantRangesId pcr_id, const PipelineLayoutSetLayoutsId sl_id)
        : set(set_index), push_constant_ranges(pcr_id), set_layouts_id(sl_id) {}
    size_t hash() const;
    bool operator==(const PipelineLayoutCompatDef &other) const;
};

// Canonical dictionary for PipelineLayoutCompat records
using PipelineLayoutCompatDict = hash_util::Dictionary<PipelineLayoutCompatDef, hash_util::HasHashMember<PipelineLayoutCompatDef>>;
using PipelineLayoutCompatId = PipelineLayoutCompatDict::Id;

// Store layouts and pushconstants for PipelineLayout
struct PIPELINE_LAYOUT_STATE {
    VkPipelineLayout layout;
    std::vector<std::shared_ptr<cvdescriptorset::DescriptorSetLayout const>> set_layouts;
    PushConstantRangesId push_constant_ranges;
    std::vector<PipelineLayoutCompatId> compat_for_set;

    PIPELINE_LAYOUT_STATE() : layout(VK_NULL_HANDLE), set_layouts{}, push_constant_ranges{}, compat_for_set{} {}

    void reset() {
        layout = VK_NULL_HANDLE;
        set_layouts.clear();
        push_constant_ranges.reset();
        compat_for_set.clear();
    }
};

static inline bool CompatForSet(uint32_t set, const std::vector<PipelineLayoutCompatId> &a,
                                const std::vector<PipelineLayoutCompatId> &b) {
    bool result = (set < a.size()) && (set < b.size()) && (a[set] == b[set]);
    return result;
}

static inline bool CompatForSet(uint32_t set, const PIPELINE_LAYOUT_STATE *a, const PIPELINE_LAYOUT_STATE *b) {
    // Intentionally have a result variable to simplify debugging
    bool result = a && b && CompatForSet(set, a->compat_for_set, b->compat_for_set);
    return result;
}

class PIPELINE_STATE : public BASE_NODE {
   public:
    VkPipeline pipeline;
    safe_VkGraphicsPipelineCreateInfo graphicsPipelineCI;
    safe_VkComputePipelineCreateInfo computePipelineCI;
    safe_VkRayTracingPipelineCreateInfoNV raytracingPipelineCI;
    // Hold shared ptr to RP in case RP itself is destroyed
    std::shared_ptr<RENDER_PASS_STATE> rp_state;
    // Flag of which shader stages are active for this pipeline
    uint32_t active_shaders;
    uint32_t duplicate_shaders;
    // Capture which slots (set#->bindings) are actually used by the shaders of this pipeline
    std::unordered_map<uint32_t, std::map<uint32_t, descriptor_req>> active_slots;
    // Vtx input info (if any)
    std::vector<VkVertexInputBindingDescription> vertex_binding_descriptions_;
    std::vector<VkVertexInputAttributeDescription> vertex_attribute_descriptions_;
    std::unordered_map<uint32_t, uint32_t> vertex_binding_to_index_map_;
    std::vector<VkPipelineColorBlendAttachmentState> attachments;
    bool blendConstantsEnabled;  // Blend constants enabled for any attachments
    PIPELINE_LAYOUT_STATE pipeline_layout;
    VkPrimitiveTopology topology_at_rasterizer;

    // Default constructor
    PIPELINE_STATE()
        : pipeline{},
          graphicsPipelineCI{},
          computePipelineCI{},
          raytracingPipelineCI{},
          rp_state(nullptr),
          active_shaders(0),
          duplicate_shaders(0),
          active_slots(),
          vertex_binding_descriptions_(),
          vertex_attribute_descriptions_(),
          vertex_binding_to_index_map_(),
          attachments(),
          blendConstantsEnabled(false),
          pipeline_layout(),
          topology_at_rasterizer{} {}

    void reset() {
        VkGraphicsPipelineCreateInfo emptyGraphicsCI = {};
        graphicsPipelineCI.initialize(&emptyGraphicsCI, false, false);
        VkComputePipelineCreateInfo emptyComputeCI = {};
        computePipelineCI.initialize(&emptyComputeCI);
        VkRayTracingPipelineCreateInfoNV emptyRayTracingCI = {};
        raytracingPipelineCI.initialize(&emptyRayTracingCI);
    }

    void initGraphicsPipeline(const VkGraphicsPipelineCreateInfo *pCreateInfo, std::shared_ptr<RENDER_PASS_STATE> &&rpstate) {
        reset();
        bool uses_color_attachment = false;
        bool uses_depthstencil_attachment = false;
        if (pCreateInfo->subpass < rpstate->createInfo.subpassCount) {
            const auto &subpass = rpstate->createInfo.pSubpasses[pCreateInfo->subpass];

            for (uint32_t i = 0; i < subpass.colorAttachmentCount; ++i) {
                if (subpass.pColorAttachments[i].attachment != VK_ATTACHMENT_UNUSED) {
                    uses_color_attachment = true;
                    break;
                }
            }

            if (subpass.pDepthStencilAttachment && subpass.pDepthStencilAttachment->attachment != VK_ATTACHMENT_UNUSED) {
                uses_depthstencil_attachment = true;
            }
        }
        graphicsPipelineCI.initialize(pCreateInfo, uses_color_attachment, uses_depthstencil_attachment);
        for (uint32_t i = 0; i < pCreateInfo->stageCount; i++) {
            const VkPipelineShaderStageCreateInfo *pPSSCI = &pCreateInfo->pStages[i];
            this->duplicate_shaders |= this->active_shaders & pPSSCI->stage;
            this->active_shaders |= pPSSCI->stage;
        }
        if (graphicsPipelineCI.pVertexInputState) {
            const auto pVICI = graphicsPipelineCI.pVertexInputState;
            if (pVICI->vertexBindingDescriptionCount) {
                this->vertex_binding_descriptions_ = std::vector<VkVertexInputBindingDescription>(
                    pVICI->pVertexBindingDescriptions, pVICI->pVertexBindingDescriptions + pVICI->vertexBindingDescriptionCount);

                this->vertex_binding_to_index_map_.reserve(pVICI->vertexBindingDescriptionCount);
                for (uint32_t i = 0; i < pVICI->vertexBindingDescriptionCount; ++i) {
                    this->vertex_binding_to_index_map_[pVICI->pVertexBindingDescriptions[i].binding] = i;
                }
            }
            if (pVICI->vertexAttributeDescriptionCount) {
                this->vertex_attribute_descriptions_ = std::vector<VkVertexInputAttributeDescription>(
                    pVICI->pVertexAttributeDescriptions,
                    pVICI->pVertexAttributeDescriptions + pVICI->vertexAttributeDescriptionCount);
            }
        }
        if (graphicsPipelineCI.pColorBlendState) {
            const auto pCBCI = graphicsPipelineCI.pColorBlendState;
            if (pCBCI->attachmentCount) {
                this->attachments = std::vector<VkPipelineColorBlendAttachmentState>(pCBCI->pAttachments,
                                                                                     pCBCI->pAttachments + pCBCI->attachmentCount);
            }
        }
        if (graphicsPipelineCI.pInputAssemblyState) {
            topology_at_rasterizer = graphicsPipelineCI.pInputAssemblyState->topology;
        }
        rp_state = rpstate;
    }

    void initComputePipeline(const VkComputePipelineCreateInfo *pCreateInfo) {
        reset();
        computePipelineCI.initialize(pCreateInfo);
        switch (computePipelineCI.stage.stage) {
            case VK_SHADER_STAGE_COMPUTE_BIT:
                this->active_shaders |= VK_SHADER_STAGE_COMPUTE_BIT;
                break;
            default:
                // TODO : Flag error
                break;
        }
    }

    void initRayTracingPipelineNV(const VkRayTracingPipelineCreateInfoNV *pCreateInfo) {
        reset();
        raytracingPipelineCI.initialize(pCreateInfo);
        switch (raytracingPipelineCI.pStages->stage) {
            case VK_SHADER_STAGE_RAYGEN_BIT_NV:
                this->active_shaders |= VK_SHADER_STAGE_RAYGEN_BIT_NV;
                break;
            case VK_SHADER_STAGE_ANY_HIT_BIT_NV:
                this->active_shaders |= VK_SHADER_STAGE_ANY_HIT_BIT_NV;
                break;
            case VK_SHADER_STAGE_CLOSEST_HIT_BIT_NV:
                this->active_shaders |= VK_SHADER_STAGE_CLOSEST_HIT_BIT_NV;
                break;
            case VK_SHADER_STAGE_MISS_BIT_NV:
                this->active_shaders = VK_SHADER_STAGE_MISS_BIT_NV;
                break;
            case VK_SHADER_STAGE_INTERSECTION_BIT_NV:
                this->active_shaders = VK_SHADER_STAGE_INTERSECTION_BIT_NV;
                break;
            case VK_SHADER_STAGE_CALLABLE_BIT_NV:
                this->active_shaders |= VK_SHADER_STAGE_CALLABLE_BIT_NV;
                break;
            default:
                // TODO : Flag error
                break;
        }
    }

    inline VkPipelineBindPoint getPipelineType() {
        if (graphicsPipelineCI.sType == VK_STRUCTURE_TYPE_GRAPHICS_PIPELINE_CREATE_INFO)
            return VK_PIPELINE_BIND_POINT_GRAPHICS;
        else if (computePipelineCI.sType == VK_STRUCTURE_TYPE_COMPUTE_PIPELINE_CREATE_INFO)
            return VK_PIPELINE_BIND_POINT_COMPUTE;
        else if (raytracingPipelineCI.sType == VK_STRUCTURE_TYPE_RAY_TRACING_PIPELINE_CREATE_INFO_NV)
            return VK_PIPELINE_BIND_POINT_RAY_TRACING_NV;
        else
            return VK_PIPELINE_BIND_POINT_MAX_ENUM;
    }
};

// Track last states that are bound per pipeline bind point (Gfx & Compute)
struct LAST_BOUND_STATE {
    LAST_BOUND_STATE() { reset(); }  // must define default constructor for portability reasons
    PIPELINE_STATE *pipeline_state;
    VkPipelineLayout pipeline_layout;
    // Track each set that has been bound
    // Ordered bound set tracking where index is set# that given set is bound to
    std::vector<cvdescriptorset::DescriptorSet *> boundDescriptorSets;
    std::unique_ptr<cvdescriptorset::DescriptorSet> push_descriptor_set;
    // one dynamic offset per dynamic descriptor bound to this CB
    std::vector<std::vector<uint32_t>> dynamicOffsets;
    std::vector<PipelineLayoutCompatId> compat_id_for_set;

    void reset() {
        pipeline_state = nullptr;
        pipeline_layout = VK_NULL_HANDLE;
        boundDescriptorSets.clear();
        push_descriptor_set = nullptr;
        dynamicOffsets.clear();
        compat_id_for_set.clear();
    }

    void UnbindAndResetPushDescriptorSet(cvdescriptorset::DescriptorSet *ds) {
        if (push_descriptor_set) {
            for (std::size_t i = 0; i < boundDescriptorSets.size(); i++) {
                if (boundDescriptorSets[i] == push_descriptor_set.get()) {
                    boundDescriptorSets[i] = nullptr;
                }
            }
        }
        push_descriptor_set.reset(ds);
    }
};

// Types to store queue family ownership (QFO) Transfers

// Common to image and buffer memory barriers
template <typename Handle, typename Barrier>
struct QFOTransferBarrierBase {
    using HandleType = Handle;
    using BarrierType = Barrier;
    struct Tag {};
    HandleType handle = VK_NULL_HANDLE;
    uint32_t srcQueueFamilyIndex = VK_QUEUE_FAMILY_IGNORED;
    uint32_t dstQueueFamilyIndex = VK_QUEUE_FAMILY_IGNORED;

    QFOTransferBarrierBase() = default;
    QFOTransferBarrierBase(const BarrierType &barrier, const HandleType &resource_handle)
        : handle(resource_handle),
          srcQueueFamilyIndex(barrier.srcQueueFamilyIndex),
          dstQueueFamilyIndex(barrier.dstQueueFamilyIndex) {}

    hash_util::HashCombiner base_hash_combiner() const {
        hash_util::HashCombiner hc;
        hc << srcQueueFamilyIndex << dstQueueFamilyIndex << handle;
        return hc;
    }

    bool operator==(const QFOTransferBarrierBase &rhs) const {
        return (srcQueueFamilyIndex == rhs.srcQueueFamilyIndex) && (dstQueueFamilyIndex == rhs.dstQueueFamilyIndex) &&
               (handle == rhs.handle);
    }
};

template <typename Barrier>
struct QFOTransferBarrier {};

// Image barrier specific implementation
template <>
struct QFOTransferBarrier<VkImageMemoryBarrier> : public QFOTransferBarrierBase<VkImage, VkImageMemoryBarrier> {
    using BaseType = QFOTransferBarrierBase<VkImage, VkImageMemoryBarrier>;
    VkImageLayout oldLayout = VK_IMAGE_LAYOUT_UNDEFINED;
    VkImageLayout newLayout = VK_IMAGE_LAYOUT_UNDEFINED;
    VkImageSubresourceRange subresourceRange;

    QFOTransferBarrier() = default;
    QFOTransferBarrier(const BarrierType &barrier)
        : BaseType(barrier, barrier.image),
          oldLayout(barrier.oldLayout),
          newLayout(barrier.newLayout),
          subresourceRange(barrier.subresourceRange) {}
    size_t hash() const {
        // Ignoring the layout information for the purpose of the hash, as we're interested in QFO release/acquisition w.r.t.
        // the subresource affected, an layout transitions are current validated on another path
        auto hc = base_hash_combiner() << subresourceRange;
        return hc.Value();
    }
    bool operator==(const QFOTransferBarrier<BarrierType> &rhs) const {
        // Ignoring layout w.r.t. equality. See comment in hash above.
        return (static_cast<BaseType>(*this) == static_cast<BaseType>(rhs)) && (subresourceRange == rhs.subresourceRange);
    }
    // TODO: codegen a comprehensive complie time type -> string (and or other traits) template family
    static const char *BarrierName() { return "VkImageMemoryBarrier"; }
    static const char *HandleName() { return "VkImage"; }
    // UNASSIGNED-VkImageMemoryBarrier-image-00001 QFO transfer image barrier must not duplicate QFO recorded in command buffer
    static const char *ErrMsgDuplicateQFOInCB() { return "UNASSIGNED-VkImageMemoryBarrier-image-00001"; }
    // UNASSIGNED-VkImageMemoryBarrier-image-00002 QFO transfer image barrier must not duplicate QFO submitted in batch
    static const char *ErrMsgDuplicateQFOInSubmit() { return "UNASSIGNED-VkImageMemoryBarrier-image-00002"; }
    // UNASSIGNED-VkImageMemoryBarrier-image-00003 QFO transfer image barrier must not duplicate QFO submitted previously
    static const char *ErrMsgDuplicateQFOSubmitted() { return "UNASSIGNED-VkImageMemoryBarrier-image-00003"; }
    // UNASSIGNED-VkImageMemoryBarrier-image-00004 QFO acquire image barrier must have matching QFO release submitted previously
    static const char *ErrMsgMissingQFOReleaseInSubmit() { return "UNASSIGNED-VkImageMemoryBarrier-image-00004"; }
};

// Buffer barrier specific implementation
template <>
struct QFOTransferBarrier<VkBufferMemoryBarrier> : public QFOTransferBarrierBase<VkBuffer, VkBufferMemoryBarrier> {
    using BaseType = QFOTransferBarrierBase<VkBuffer, VkBufferMemoryBarrier>;
    VkDeviceSize offset = 0;
    VkDeviceSize size = 0;
    QFOTransferBarrier(const VkBufferMemoryBarrier &barrier)
        : BaseType(barrier, barrier.buffer), offset(barrier.offset), size(barrier.size) {}
    size_t hash() const {
        auto hc = base_hash_combiner() << offset << size;
        return hc.Value();
    }
    bool operator==(const QFOTransferBarrier<BarrierType> &rhs) const {
        return (static_cast<BaseType>(*this) == static_cast<BaseType>(rhs)) && (offset == rhs.offset) && (size == rhs.size);
    }
    static const char *BarrierName() { return "VkBufferMemoryBarrier"; }
    static const char *HandleName() { return "VkBuffer"; }
    // UNASSIGNED-VkImageMemoryBarrier-buffer-00001 QFO transfer buffer barrier must not duplicate QFO recorded in command buffer
    static const char *ErrMsgDuplicateQFOInCB() { return "UNASSIGNED-VkBufferMemoryBarrier-buffer-00001"; }
    // UNASSIGNED-VkBufferMemoryBarrier-buffer-00002 QFO transfer buffer barrier must not duplicate QFO submitted in batch
    static const char *ErrMsgDuplicateQFOInSubmit() { return "UNASSIGNED-VkBufferMemoryBarrier-buffer-00002"; }
    // UNASSIGNED-VkBufferMemoryBarrier-buffer-00003 QFO transfer buffer barrier must not duplicate QFO submitted previously
    static const char *ErrMsgDuplicateQFOSubmitted() { return "UNASSIGNED-VkBufferMemoryBarrier-buffer-00003"; }
    // UNASSIGNED-VkBufferMemoryBarrier-buffer-00004 QFO acquire buffer barrier must have matching QFO release submitted previously
    static const char *ErrMsgMissingQFOReleaseInSubmit() { return "UNASSIGNED-VkBufferMemoryBarrier-buffer-00004"; }
};

template <typename Barrier>
using QFOTransferBarrierHash = hash_util::HasHashMember<QFOTransferBarrier<Barrier>>;

// Command buffers store the set of barriers recorded
template <typename Barrier>
using QFOTransferBarrierSet = std::unordered_set<QFOTransferBarrier<Barrier>, QFOTransferBarrierHash<Barrier>>;
template <typename Barrier>
struct QFOTransferBarrierSets {
    QFOTransferBarrierSet<Barrier> release;
    QFOTransferBarrierSet<Barrier> acquire;
    void Reset() {
        acquire.clear();
        release.clear();
    }
};

// The layer_data stores the map of pending release barriers
template <typename Barrier>
using GlobalQFOTransferBarrierMap =
    std::unordered_map<typename QFOTransferBarrier<Barrier>::HandleType, QFOTransferBarrierSet<Barrier>>;

// Submit queue uses the Scoreboard to track all release/acquire operations in a batch.
template <typename Barrier>
using QFOTransferCBScoreboard =
    std::unordered_map<QFOTransferBarrier<Barrier>, const CMD_BUFFER_STATE *, QFOTransferBarrierHash<Barrier>>;
template <typename Barrier>
struct QFOTransferCBScoreboards {
    QFOTransferCBScoreboard<Barrier> acquire;
    QFOTransferCBScoreboard<Barrier> release;
};

// Cmd Buffer Wrapper Struct - TODO : This desperately needs its own class
struct CMD_BUFFER_STATE : public BASE_NODE {
    VkCommandBuffer commandBuffer;
    VkCommandBufferAllocateInfo createInfo = {};
    VkCommandBufferBeginInfo beginInfo;
    VkCommandBufferInheritanceInfo inheritanceInfo;
    VkDevice device;  // device this CB belongs to
    bool hasDrawCmd;
    CB_STATE state;        // Track cmd buffer update state
    uint64_t submitCount;  // Number of times CB has been submitted
    typedef uint64_t ImageLayoutUpdateCount;
    ImageLayoutUpdateCount image_layout_change_count;  // The sequence number for changes to image layout (for cached validation)
    CBStatusFlags status;                              // Track status of various bindings on cmd buffer
    CBStatusFlags static_status;                       // All state bits provided by current graphics pipeline
                                                       // rather than dynamic state
    // Currently storing "lastBound" objects on per-CB basis
    //  long-term may want to create caches of "lastBound" states and could have
    //  each individual CMD_NODE referencing its own "lastBound" state
    // Store last bound state for Gfx & Compute pipeline bind points
    std::map<uint32_t, LAST_BOUND_STATE> lastBound;

    uint32_t viewportMask;
    uint32_t scissorMask;
    uint32_t initial_device_mask;

    VkRenderPassBeginInfo activeRenderPassBeginInfo;
    RENDER_PASS_STATE *activeRenderPass;
    VkSubpassContents activeSubpassContents;
    uint32_t active_render_pass_device_mask;
    uint32_t activeSubpass;
    VkFramebuffer activeFramebuffer;
    std::unordered_set<VkFramebuffer> framebuffers;
    // Unified data structs to track objects bound to this command buffer as well as object
    //  dependencies that have been broken : either destroyed objects, or updated descriptor sets
    std::unordered_set<VulkanTypedHandle> object_bindings;
    std::vector<VulkanTypedHandle> broken_bindings;

    QFOTransferBarrierSets<VkBufferMemoryBarrier> qfo_transfer_buffer_barriers;
    QFOTransferBarrierSets<VkImageMemoryBarrier> qfo_transfer_image_barriers;

    std::unordered_set<VkEvent> waitedEvents;
    std::vector<VkEvent> writeEventsBeforeWait;
    std::vector<VkEvent> events;
<<<<<<< HEAD
    std::map<QueryObject, QueryState> queryToStateMap;
=======
    std::unordered_map<QueryObject, QueryState> queryToStateMap;
>>>>>>> 29b2041f
    std::unordered_set<QueryObject> activeQueries;
    std::unordered_set<QueryObject> startedQueries;
    typedef std::unordered_map<VkImage, std::unique_ptr<ImageSubresourceLayoutMap>> ImageLayoutMap;
    ImageLayoutMap image_layout_map;
    std::unordered_map<VkEvent, VkPipelineStageFlags> eventToStageMap;
    std::vector<DrawData> draw_data;
    DrawData current_draw_data;
    bool vertex_buffer_used;  // Track for perf warning to make sure any bound vtx buffer used
    VkCommandBuffer primaryCommandBuffer;
    // Track images and buffers that are updated by this CB at the point of a draw
    std::unordered_set<VkImageView> updateImages;
    std::unordered_set<VkBuffer> updateBuffers;
    // If primary, the secondary command buffers we will call.
    // If secondary, the primary command buffers we will be called by.
    std::unordered_set<CMD_BUFFER_STATE *> linkedCommandBuffers;
    // Validation functions run at primary CB queue submit time
    std::vector<std::function<bool()>> queue_submit_functions;
    // Validation functions run when secondary CB is executed in primary
    std::vector<std::function<bool(CMD_BUFFER_STATE *, VkFramebuffer)>> cmd_execute_commands_functions;
    std::unordered_set<VkDeviceMemory> memObjs;
    std::vector<std::function<bool(VkQueue)>> eventUpdates;
    std::vector<std::function<bool(VkQueue)>> queryUpdates;
    std::unordered_set<cvdescriptorset::DescriptorSet *> validated_descriptor_sets;
    // Contents valid only after an index buffer is bound (CBSTATUS_INDEX_BUFFER_BOUND set)
    IndexBufferBinding index_buffer_binding;

    // Cache of current insert label...
    LoggingLabel debug_label;
};

static inline QFOTransferBarrierSets<VkImageMemoryBarrier> &GetQFOBarrierSets(
    CMD_BUFFER_STATE *cb, const QFOTransferBarrier<VkImageMemoryBarrier>::Tag &type_tag) {
    return cb->qfo_transfer_image_barriers;
}
static inline QFOTransferBarrierSets<VkBufferMemoryBarrier> &GetQFOBarrierSets(
    CMD_BUFFER_STATE *cb, const QFOTransferBarrier<VkBufferMemoryBarrier>::Tag &type_tag) {
    return cb->qfo_transfer_buffer_barriers;
}

struct SEMAPHORE_WAIT {
    VkSemaphore semaphore;
    VkQueue queue;
    uint64_t seq;
};

struct CB_SUBMISSION {
    CB_SUBMISSION(std::vector<VkCommandBuffer> const &cbs, std::vector<SEMAPHORE_WAIT> const &waitSemaphores,
                  std::vector<VkSemaphore> const &signalSemaphores, std::vector<VkSemaphore> const &externalSemaphores,
                  VkFence fence)
        : cbs(cbs),
          waitSemaphores(waitSemaphores),
          signalSemaphores(signalSemaphores),
          externalSemaphores(externalSemaphores),
          fence(fence) {}

    std::vector<VkCommandBuffer> cbs;
    std::vector<SEMAPHORE_WAIT> waitSemaphores;
    std::vector<VkSemaphore> signalSemaphores;
    std::vector<VkSemaphore> externalSemaphores;
    VkFence fence;
};

struct IMAGE_LAYOUT_STATE {
    VkImageLayout layout;
    VkFormat format;
};

struct MT_FB_ATTACHMENT_INFO {
    IMAGE_VIEW_STATE *view_state;
    VkImage image;
};

class FRAMEBUFFER_STATE : public BASE_NODE {
   public:
    VkFramebuffer framebuffer;
    safe_VkFramebufferCreateInfo createInfo;
    std::shared_ptr<RENDER_PASS_STATE> rp_state;
    FRAMEBUFFER_STATE(VkFramebuffer fb, const VkFramebufferCreateInfo *pCreateInfo, std::shared_ptr<RENDER_PASS_STATE> &&rpstate)
        : framebuffer(fb), createInfo(pCreateInfo), rp_state(rpstate){};
};

struct SHADER_MODULE_STATE;
struct DeviceExtensions;

struct DeviceFeatures {
    VkPhysicalDeviceFeatures core;
    VkPhysicalDeviceDescriptorIndexingFeaturesEXT descriptor_indexing;
    VkPhysicalDevice8BitStorageFeaturesKHR eight_bit_storage;
    VkPhysicalDeviceExclusiveScissorFeaturesNV exclusive_scissor;
    VkPhysicalDeviceShadingRateImageFeaturesNV shading_rate_image;
    VkPhysicalDeviceMeshShaderFeaturesNV mesh_shader;
    VkPhysicalDeviceInlineUniformBlockFeaturesEXT inline_uniform_block;
    VkPhysicalDeviceTransformFeedbackFeaturesEXT transform_feedback_features;
    VkPhysicalDeviceFloat16Int8FeaturesKHR float16_int8;
    VkPhysicalDeviceVertexAttributeDivisorFeaturesEXT vtx_attrib_divisor_features;
    VkPhysicalDeviceScalarBlockLayoutFeaturesEXT scalar_block_layout_features;
    VkPhysicalDeviceBufferAddressFeaturesEXT buffer_address;
    VkPhysicalDeviceCooperativeMatrixFeaturesNV cooperative_matrix_features;
    VkPhysicalDeviceFloatControlsPropertiesKHR float_controls;
    VkPhysicalDeviceHostQueryResetFeaturesEXT host_query_reset_features;
    VkPhysicalDeviceComputeShaderDerivativesFeaturesNV compute_shader_derivatives_features;
    VkPhysicalDeviceFragmentShaderBarycentricFeaturesNV fragment_shader_barycentric_features;
    VkPhysicalDeviceShaderImageFootprintFeaturesNV shader_image_footprint_features;
};

enum RenderPassCreateVersion { RENDER_PASS_VERSION_1 = 0, RENDER_PASS_VERSION_2 = 1 };

struct ShaderTracker {
    VkPipeline pipeline;
    VkShaderModule shader_module;
    std::vector<unsigned int> pgm;
};

enum BarrierOperationsType {
    kAllAcquire,  // All Barrier operations are "ownership acquire" operations
    kAllRelease,  // All Barrier operations are "ownership release" operations
    kGeneral,     // Either no ownership operations or a mix of ownership operation types and/or non-ownership operations
};

std::shared_ptr<cvdescriptorset::DescriptorSetLayout const> const GetDescriptorSetLayout(CoreChecks const *, VkDescriptorSetLayout);

ImageSubresourceLayoutMap *GetImageSubresourceLayoutMap(CMD_BUFFER_STATE *cb_state, const IMAGE_STATE &image_state);
const ImageSubresourceLayoutMap *GetImageSubresourceLayoutMap(const CMD_BUFFER_STATE *cb_state, VkImage image);

#endif  // CORE_VALIDATION_TYPES_H_<|MERGE_RESOLUTION|>--- conflicted
+++ resolved
@@ -1480,11 +1480,7 @@
     std::unordered_set<VkEvent> waitedEvents;
     std::vector<VkEvent> writeEventsBeforeWait;
     std::vector<VkEvent> events;
-<<<<<<< HEAD
     std::map<QueryObject, QueryState> queryToStateMap;
-=======
-    std::unordered_map<QueryObject, QueryState> queryToStateMap;
->>>>>>> 29b2041f
     std::unordered_set<QueryObject> activeQueries;
     std::unordered_set<QueryObject> startedQueries;
     typedef std::unordered_map<VkImage, std::unique_ptr<ImageSubresourceLayoutMap>> ImageLayoutMap;
