/* Copyright (c) 2015-2022 The Khronos Group Inc.
 * Copyright (c) 2015-2022 Valve Corporation
 * Copyright (c) 2015-2022 LunarG, Inc.
 * Copyright (C) 2015-2022 Google Inc.
 * Modifications Copyright (C) 2020 Advanced Micro Devices, Inc. All rights reserved.
 *
 * Licensed under the Apache License, Version 2.0 (the "License");
 * you may not use this file except in compliance with the License.
 * You may obtain a copy of the License at
 *
 *     http://www.apache.org/licenses/LICENSE-2.0
 *
 * Unless required by applicable law or agreed to in writing, software
 * distributed under the License is distributed on an "AS IS" BASIS,
 * WITHOUT WARRANTIES OR CONDITIONS OF ANY KIND, either express or implied.
 * See the License for the specific language governing permissions and
 * limitations under the License.
 *
 * Author: Mark Lobodzinski <mark@lunarg.com>
 * Author: Dave Houlton <daveh@lunarg.com>
 * Shannon McPherson <shannon@lunarg.com>
 * Author: Tobias Hector <tobias.hector@amd.com>
 */

#include <algorithm>
#include <cmath>

#include "vk_enum_string_helper.h"
#include "vk_format_utils.h"
#include "vk_layer_data.h"
#include "vk_layer_utils.h"
#include "vk_layer_logging.h"
#include "vk_typemap_helper.h"

#include "chassis.h"
#include "state_tracker.h"
#include "shader_validation.h"
#include "sync_utils.h"
#include "cmd_buffer_state.h"
#include "render_pass_state.h"

// NOTE:  Beware the lifespan of the rp_begin when holding  the return.  If the rp_begin isn't a "safe" copy, "IMAGELESS"
//        attachments won't persist past the API entry point exit.
static std::pair<uint32_t, const VkImageView *> GetFramebufferAttachments(const VkRenderPassBeginInfo &rp_begin,
                                                                          const FRAMEBUFFER_STATE &fb_state) {
    const VkImageView *attachments = fb_state.createInfo.pAttachments;
    uint32_t count = fb_state.createInfo.attachmentCount;
    if (fb_state.createInfo.flags & VK_FRAMEBUFFER_CREATE_IMAGELESS_BIT) {
        const auto *framebuffer_attachments = LvlFindInChain<VkRenderPassAttachmentBeginInfo>(rp_begin.pNext);
        if (framebuffer_attachments) {
            attachments = framebuffer_attachments->pAttachments;
            count = framebuffer_attachments->attachmentCount;
        }
    }
    return std::make_pair(count, attachments);
}

template <typename ImageViewPointer, typename Get>
std::vector<ImageViewPointer> GetAttachmentViewsImpl(const VkRenderPassBeginInfo &rp_begin, const FRAMEBUFFER_STATE &fb_state,
                                                     const Get &get_fn) {
    std::vector<ImageViewPointer> views;

    const auto count_attachment = GetFramebufferAttachments(rp_begin, fb_state);
    const auto attachment_count = count_attachment.first;
    const auto *attachments = count_attachment.second;
    views.resize(attachment_count, nullptr);
    for (uint32_t i = 0; i < attachment_count; i++) {
        if (attachments[i] != VK_NULL_HANDLE) {
            views[i] = get_fn(attachments[i]);
        }
    }
    return views;
}

std::vector<std::shared_ptr<const IMAGE_VIEW_STATE>> ValidationStateTracker::GetAttachmentViews(
    const VkRenderPassBeginInfo &rp_begin, const FRAMEBUFFER_STATE &fb_state) const {
    auto get_fn = [this](VkImageView handle) { return this->Get<IMAGE_VIEW_STATE>(handle); };
    return GetAttachmentViewsImpl<std::shared_ptr<const IMAGE_VIEW_STATE>>(rp_begin, fb_state, get_fn);
}

#ifdef VK_USE_PLATFORM_ANDROID_KHR
// Android-specific validation that uses types defined only with VK_USE_PLATFORM_ANDROID_KHR
// This could also move into a seperate core_validation_android.cpp file... ?

template <typename CreateInfo>
VkFormatFeatureFlags2KHR ValidationStateTracker::GetExternalFormatFeaturesANDROID(const CreateInfo *create_info) const {
    VkFormatFeatureFlags format_features = 0;
    const VkExternalFormatANDROID *ext_fmt_android = LvlFindInChain<VkExternalFormatANDROID>(create_info->pNext);
    if (ext_fmt_android && (0 != ext_fmt_android->externalFormat)) {
        // VUID 01894 will catch if not found in map
        auto it = ahb_ext_formats_map.find(ext_fmt_android->externalFormat);
        if (it != ahb_ext_formats_map.end()) {
            format_features = it->second;
        }
    }
    return format_features;
}

void ValidationStateTracker::PostCallRecordGetAndroidHardwareBufferPropertiesANDROID(
    VkDevice device, const struct AHardwareBuffer *buffer, VkAndroidHardwareBufferPropertiesANDROID *pProperties, VkResult result) {
    if (VK_SUCCESS != result) return;
    auto ahb_format_props2 = LvlFindInChain<VkAndroidHardwareBufferFormatProperties2ANDROID>(pProperties->pNext);
    if (ahb_format_props2) {
        ahb_ext_formats_map.insert(ahb_format_props2->externalFormat, ahb_format_props2->formatFeatures);
    } else {
        auto ahb_format_props = LvlFindInChain<VkAndroidHardwareBufferFormatPropertiesANDROID>(pProperties->pNext);
         if (ahb_format_props) {
             ahb_ext_formats_map.insert(ahb_format_props->externalFormat,
                                        static_cast<VkFormatFeatureFlags2KHR>(ahb_format_props->formatFeatures));
         }
    }
}

#else

template <typename CreateInfo>
VkFormatFeatureFlags2KHR ValidationStateTracker::GetExternalFormatFeaturesANDROID(const CreateInfo *create_info) const {
    return 0;
}

#endif  // VK_USE_PLATFORM_ANDROID_KHR

VkFormatFeatureFlags2KHR GetImageFormatFeatures(VkPhysicalDevice physical_device, bool has_format_feature2, bool has_drm_modifiers,
                                                VkDevice device, VkImage image, VkFormat format, VkImageTiling tiling) {
    VkFormatFeatureFlags2KHR format_features = 0;

    // Add feature support according to Image Format Features (vkspec.html#resources-image-format-features)
    // if format is AHB external format then the features are already set
    if (has_format_feature2) {
        auto fmt_drm_props = LvlInitStruct<VkDrmFormatModifierPropertiesList2EXT>();
        auto fmt_props_3 = LvlInitStruct<VkFormatProperties3KHR>(has_drm_modifiers ? &fmt_drm_props : nullptr);
        auto fmt_props_2 = LvlInitStruct<VkFormatProperties2>(&fmt_props_3);

        DispatchGetPhysicalDeviceFormatProperties2(physical_device, format, &fmt_props_2);

        if (tiling == VK_IMAGE_TILING_DRM_FORMAT_MODIFIER_EXT) {
            VkImageDrmFormatModifierPropertiesEXT drm_format_props = LvlInitStruct<VkImageDrmFormatModifierPropertiesEXT>();

            // Find the image modifier
            DispatchGetImageDrmFormatModifierPropertiesEXT(device, image, &drm_format_props);

            std::vector<VkDrmFormatModifierProperties2EXT> drm_mod_props;
            drm_mod_props.resize(fmt_drm_props.drmFormatModifierCount);
            fmt_drm_props.pDrmFormatModifierProperties = &drm_mod_props[0];

            // Second query to have all the modifiers filled
            DispatchGetPhysicalDeviceFormatProperties2(physical_device, format, &fmt_props_2);

            // Look for the image modifier in the list
            for (uint32_t i = 0; i < fmt_drm_props.drmFormatModifierCount; i++) {
                if (fmt_drm_props.pDrmFormatModifierProperties[i].drmFormatModifier == drm_format_props.drmFormatModifier) {
                    format_features = fmt_drm_props.pDrmFormatModifierProperties[i].drmFormatModifierTilingFeatures;
                    break;
                }
            }
        } else {
            format_features =
                (tiling == VK_IMAGE_TILING_LINEAR) ? fmt_props_3.linearTilingFeatures : fmt_props_3.optimalTilingFeatures;
        }
    } else if (tiling == VK_IMAGE_TILING_DRM_FORMAT_MODIFIER_EXT) {
        VkImageDrmFormatModifierPropertiesEXT drm_format_properties = LvlInitStruct<VkImageDrmFormatModifierPropertiesEXT>();
        DispatchGetImageDrmFormatModifierPropertiesEXT(device, image, &drm_format_properties);

        VkFormatProperties2 format_properties_2 = LvlInitStruct<VkFormatProperties2>();
        VkDrmFormatModifierPropertiesListEXT drm_properties_list = LvlInitStruct<VkDrmFormatModifierPropertiesListEXT>();
        format_properties_2.pNext = (void *)&drm_properties_list;
        DispatchGetPhysicalDeviceFormatProperties2(physical_device, format, &format_properties_2);
        std::vector<VkDrmFormatModifierPropertiesEXT> drm_properties;
        drm_properties.resize(drm_properties_list.drmFormatModifierCount);
        drm_properties_list.pDrmFormatModifierProperties = &drm_properties[0];
        DispatchGetPhysicalDeviceFormatProperties2(physical_device, format, &format_properties_2);

        for (uint32_t i = 0; i < drm_properties_list.drmFormatModifierCount; i++) {
            if (drm_properties_list.pDrmFormatModifierProperties[i].drmFormatModifier == drm_format_properties.drmFormatModifier) {
                format_features = drm_properties_list.pDrmFormatModifierProperties[i].drmFormatModifierTilingFeatures;
                break;
            }
        }
    } else {
        VkFormatProperties format_properties;
        DispatchGetPhysicalDeviceFormatProperties(physical_device, format, &format_properties);
        format_features =
            (tiling == VK_IMAGE_TILING_LINEAR) ? format_properties.linearTilingFeatures : format_properties.optimalTilingFeatures;
    }
    return format_features;
}

std::shared_ptr<IMAGE_STATE> ValidationStateTracker::CreateImageState(VkImage img, const VkImageCreateInfo *pCreateInfo,
                                                                      VkFormatFeatureFlags2KHR features) {
    std::shared_ptr<IMAGE_STATE> state;

    if (pCreateInfo->flags & VK_IMAGE_CREATE_SPARSE_BINDING_BIT) {
        if (pCreateInfo->flags & VK_IMAGE_CREATE_SPARSE_RESIDENCY_BIT) {
            state = std::make_shared<IMAGE_STATE_SPARSE<true>>(this, img, pCreateInfo, features);
        } else {
            state = std::make_shared<IMAGE_STATE_SPARSE<false>>(this, img, pCreateInfo, features);
        }
    } else if (pCreateInfo->flags & VK_IMAGE_CREATE_DISJOINT_BIT) {
        uint32_t plane_count = FormatPlaneCount(pCreateInfo->format);
        switch (plane_count) {
            case 3:
                state = std::make_shared<IMAGE_STATE_MULTIPLANAR<3>>(this, img, pCreateInfo, features);
                break;
            case 2:
                state = std::make_shared<IMAGE_STATE_MULTIPLANAR<2>>(this, img, pCreateInfo, features);
                break;
            case 1:
                state = std::make_shared<IMAGE_STATE_MULTIPLANAR<1>>(this, img, pCreateInfo, features);
                break;
            default:
                // Not supported
                assert(false);
        }
    } else {
        state = std::make_shared<IMAGE_STATE_LINEAR>(this, img, pCreateInfo, features);
    }

    return state;
}

std::shared_ptr<IMAGE_STATE> ValidationStateTracker::CreateImageState(VkImage img, const VkImageCreateInfo *pCreateInfo,
                                                                      VkSwapchainKHR swapchain, uint32_t swapchain_index,
                                                                      VkFormatFeatureFlags2KHR features) {
    return std::make_shared<IMAGE_STATE_NO_BINDING>(this, img, pCreateInfo, swapchain, swapchain_index, features);
}

void ValidationStateTracker::PostCallRecordCreateImage(VkDevice device, const VkImageCreateInfo *pCreateInfo,
                                                       const VkAllocationCallbacks *pAllocator, VkImage *pImage, VkResult result) {
    if (VK_SUCCESS != result) return;
    VkFormatFeatureFlags2KHR format_features = 0;
    if (IsExtEnabled(device_extensions.vk_android_external_memory_android_hardware_buffer)) {
        format_features = GetExternalFormatFeaturesANDROID(pCreateInfo);
    }
    if (format_features == 0) {
        format_features = GetImageFormatFeatures(physical_device, has_format_feature2,
                                                 IsExtEnabled(device_extensions.vk_ext_image_drm_format_modifier), device, *pImage,
                                                 pCreateInfo->format, pCreateInfo->tiling);
    }
    Add(CreateImageState(*pImage, pCreateInfo, format_features));
}

void ValidationStateTracker::PreCallRecordDestroyImage(VkDevice device, VkImage image, const VkAllocationCallbacks *pAllocator) {
    Destroy<IMAGE_STATE>(image);
}

void ValidationStateTracker::PreCallRecordCmdClearColorImage(VkCommandBuffer commandBuffer, VkImage image,
                                                             VkImageLayout imageLayout, const VkClearColorValue *pColor,
                                                             uint32_t rangeCount, const VkImageSubresourceRange *pRanges) {
    if (disabled[command_buffer_state]) return;

    auto cb_node = GetWrite<CMD_BUFFER_STATE>(commandBuffer);
    if (cb_node) {
        cb_node->RecordTransferCmd(CMD_CLEARCOLORIMAGE, Get<IMAGE_STATE>(image));
    }
}

void ValidationStateTracker::PreCallRecordCmdClearDepthStencilImage(VkCommandBuffer commandBuffer, VkImage image,
                                                                    VkImageLayout imageLayout,
                                                                    const VkClearDepthStencilValue *pDepthStencil,
                                                                    uint32_t rangeCount, const VkImageSubresourceRange *pRanges) {
    if (disabled[command_buffer_state]) return;

    auto cb_node = GetWrite<CMD_BUFFER_STATE>(commandBuffer);
    if (cb_node) {
        cb_node->RecordTransferCmd(CMD_CLEARDEPTHSTENCILIMAGE, Get<IMAGE_STATE>(image));
    }
}

void ValidationStateTracker::PreCallRecordCmdCopyImage(VkCommandBuffer commandBuffer, VkImage srcImage,
                                                       VkImageLayout srcImageLayout, VkImage dstImage, VkImageLayout dstImageLayout,
                                                       uint32_t regionCount, const VkImageCopy *pRegions) {
    if (disabled[command_buffer_state]) return;

    auto cb_node = GetWrite<CMD_BUFFER_STATE>(commandBuffer);
    cb_node->RecordTransferCmd(CMD_COPYIMAGE, Get<IMAGE_STATE>(srcImage), Get<IMAGE_STATE>(dstImage));
}

void ValidationStateTracker::PreCallRecordCmdCopyImage2KHR(VkCommandBuffer commandBuffer,
                                                           const VkCopyImageInfo2KHR *pCopyImageInfo) {
    if (disabled[command_buffer_state]) return;

    auto cb_node = GetWrite<CMD_BUFFER_STATE>(commandBuffer);
    cb_node->RecordTransferCmd(CMD_COPYIMAGE2KHR, Get<IMAGE_STATE>(pCopyImageInfo->srcImage),
                               Get<IMAGE_STATE>(pCopyImageInfo->dstImage));
}

void ValidationStateTracker::PreCallRecordCmdCopyImage2(VkCommandBuffer commandBuffer, const VkCopyImageInfo2 *pCopyImageInfo) {
    if (disabled[command_buffer_state]) return;

    auto cb_node = GetWrite<CMD_BUFFER_STATE>(commandBuffer);
    cb_node->RecordTransferCmd(CMD_COPYIMAGE2, Get<IMAGE_STATE>(pCopyImageInfo->srcImage),
                               Get<IMAGE_STATE>(pCopyImageInfo->dstImage));
}

void ValidationStateTracker::PreCallRecordCmdResolveImage(VkCommandBuffer commandBuffer, VkImage srcImage,
                                                          VkImageLayout srcImageLayout, VkImage dstImage,
                                                          VkImageLayout dstImageLayout, uint32_t regionCount,
                                                          const VkImageResolve *pRegions) {
    if (disabled[command_buffer_state]) return;

    auto cb_node = GetWrite<CMD_BUFFER_STATE>(commandBuffer);
    cb_node->RecordTransferCmd(CMD_RESOLVEIMAGE, Get<IMAGE_STATE>(srcImage), Get<IMAGE_STATE>(dstImage));
}

void ValidationStateTracker::PreCallRecordCmdResolveImage2KHR(VkCommandBuffer commandBuffer,
                                                              const VkResolveImageInfo2KHR *pResolveImageInfo) {
    if (disabled[command_buffer_state]) return;

    auto cb_node = GetWrite<CMD_BUFFER_STATE>(commandBuffer);
    cb_node->RecordTransferCmd(CMD_RESOLVEIMAGE2KHR, Get<IMAGE_STATE>(pResolveImageInfo->srcImage),
                               Get<IMAGE_STATE>(pResolveImageInfo->dstImage));
}

void ValidationStateTracker::PreCallRecordCmdResolveImage2(VkCommandBuffer commandBuffer,
                                                           const VkResolveImageInfo2 *pResolveImageInfo) {
    if (disabled[command_buffer_state]) return;

    auto cb_node = GetWrite<CMD_BUFFER_STATE>(commandBuffer);
    cb_node->RecordTransferCmd(CMD_RESOLVEIMAGE2, Get<IMAGE_STATE>(pResolveImageInfo->srcImage),
                               Get<IMAGE_STATE>(pResolveImageInfo->dstImage));
}

void ValidationStateTracker::PreCallRecordCmdBlitImage(VkCommandBuffer commandBuffer, VkImage srcImage,
                                                       VkImageLayout srcImageLayout, VkImage dstImage, VkImageLayout dstImageLayout,
                                                       uint32_t regionCount, const VkImageBlit *pRegions, VkFilter filter) {
    if (disabled[command_buffer_state]) return;

    auto cb_node = GetWrite<CMD_BUFFER_STATE>(commandBuffer);
    cb_node->RecordTransferCmd(CMD_BLITIMAGE, Get<IMAGE_STATE>(srcImage), Get<IMAGE_STATE>(dstImage));
}

void ValidationStateTracker::PreCallRecordCmdBlitImage2KHR(VkCommandBuffer commandBuffer,
                                                           const VkBlitImageInfo2KHR *pBlitImageInfo) {
    if (disabled[command_buffer_state]) return;

    auto cb_node = GetWrite<CMD_BUFFER_STATE>(commandBuffer);
    cb_node->RecordTransferCmd(CMD_BLITIMAGE2KHR, Get<IMAGE_STATE>(pBlitImageInfo->srcImage),
                               Get<IMAGE_STATE>(pBlitImageInfo->dstImage));
}

void ValidationStateTracker::PreCallRecordCmdBlitImage2(VkCommandBuffer commandBuffer, const VkBlitImageInfo2 *pBlitImageInfo) {
    if (disabled[command_buffer_state]) return;

    auto cb_node = GetWrite<CMD_BUFFER_STATE>(commandBuffer);
    cb_node->RecordTransferCmd(CMD_BLITIMAGE2, Get<IMAGE_STATE>(pBlitImageInfo->srcImage),
                               Get<IMAGE_STATE>(pBlitImageInfo->dstImage));
}

void ValidationStateTracker::PostCallRecordCreateBuffer(VkDevice device, const VkBufferCreateInfo *pCreateInfo,
                                                        const VkAllocationCallbacks *pAllocator, VkBuffer *pBuffer,
                                                        VkResult result) {
    if (result != VK_SUCCESS) return;

    std::shared_ptr<BUFFER_STATE> buffer_state;
    if (pCreateInfo->flags & VK_BUFFER_CREATE_SPARSE_BINDING_BIT) {
        if (pCreateInfo->flags & VK_BUFFER_CREATE_SPARSE_RESIDENCY_BIT) {
            buffer_state = std::make_shared<BUFFER_STATE_SPARSE<true>>(this, *pBuffer, pCreateInfo);
        } else {
            buffer_state = std::make_shared<BUFFER_STATE_SPARSE<false>>(this, *pBuffer, pCreateInfo);
        }
    } else {
        buffer_state = std::make_shared<BUFFER_STATE_LINEAR>(this, *pBuffer, pCreateInfo);
    }

    if (pCreateInfo) {
        const auto *opaque_capture_address = LvlFindInChain<VkBufferOpaqueCaptureAddressCreateInfo>(pCreateInfo->pNext);
        if (opaque_capture_address && (opaque_capture_address->opaqueCaptureAddress != 0)) {
            WriteLockGuard guard(buffer_address_lock_);
            // address is used for GPU-AV and ray tracing buffer validation
            buffer_state->deviceAddress = opaque_capture_address->opaqueCaptureAddress;
            buffer_address_map_.insert({buffer_state->DeviceAddressRange(), buffer_state});
        }
    }
    Add(std::move(buffer_state));
}

void ValidationStateTracker::PostCallRecordCreateBufferView(VkDevice device, const VkBufferViewCreateInfo *pCreateInfo,
                                                            const VkAllocationCallbacks *pAllocator, VkBufferView *pView,
                                                            VkResult result) {
    if (result != VK_SUCCESS) return;

    auto buffer_state = Get<BUFFER_STATE>(pCreateInfo->buffer);

    VkFormatFeatureFlags2KHR buffer_features;
    if (has_format_feature2) {
        auto fmt_props_3 = LvlInitStruct<VkFormatProperties3KHR>();
        auto fmt_props_2 = LvlInitStruct<VkFormatProperties2>(&fmt_props_3);
        DispatchGetPhysicalDeviceFormatProperties2(physical_device, pCreateInfo->format, &fmt_props_2);
        buffer_features = fmt_props_3.bufferFeatures;
    } else {
        VkFormatProperties format_properties;
        DispatchGetPhysicalDeviceFormatProperties(physical_device, pCreateInfo->format, &format_properties);
        buffer_features = format_properties.bufferFeatures;
    }

    Add(std::make_shared<BUFFER_VIEW_STATE>(buffer_state, *pView, pCreateInfo, buffer_features));
}

void ValidationStateTracker::PostCallRecordCreateImageView(VkDevice device, const VkImageViewCreateInfo *pCreateInfo,
                                                           const VkAllocationCallbacks *pAllocator, VkImageView *pView,
                                                           VkResult result) {
    if (result != VK_SUCCESS) return;
    auto image_state = Get<IMAGE_STATE>(pCreateInfo->image);

    VkFormatFeatureFlags2KHR format_features = 0;
    if (image_state->HasAHBFormat() == true) {
        // The ImageView uses same Image's format feature since they share same AHB
        format_features = image_state->format_features;
    } else {
        format_features = GetImageFormatFeatures(physical_device, has_format_feature2,
                                                 IsExtEnabled(device_extensions.vk_ext_image_drm_format_modifier), device,
                                                 image_state->image(), pCreateInfo->format, image_state->createInfo.tiling);
    }

    // filter_cubic_props is used in CmdDraw validation. But it takes a lot of performance if it does in CmdDraw.
    auto filter_cubic_props = LvlInitStruct<VkFilterCubicImageViewImageFormatPropertiesEXT>();
    if (IsExtEnabled(device_extensions.vk_ext_filter_cubic)) {
        auto imageview_format_info = LvlInitStruct<VkPhysicalDeviceImageViewImageFormatInfoEXT>();
        imageview_format_info.imageViewType = pCreateInfo->viewType;
        auto image_format_info = LvlInitStruct<VkPhysicalDeviceImageFormatInfo2>(&imageview_format_info);
        image_format_info.type = image_state->createInfo.imageType;
        image_format_info.format = image_state->createInfo.format;
        image_format_info.tiling = image_state->createInfo.tiling;
        auto usage_create_info = LvlFindInChain<VkImageViewUsageCreateInfo>(pCreateInfo->pNext);
        image_format_info.usage = usage_create_info ? usage_create_info->usage : image_state->createInfo.usage;
        image_format_info.flags = image_state->createInfo.flags;

        auto image_format_properties = LvlInitStruct<VkImageFormatProperties2>(&filter_cubic_props);

        DispatchGetPhysicalDeviceImageFormatProperties2(physical_device, &image_format_info, &image_format_properties);
    }

    Add(std::make_shared<IMAGE_VIEW_STATE>(image_state, *pView, pCreateInfo, format_features, filter_cubic_props));
}

void ValidationStateTracker::PreCallRecordCmdCopyBuffer(VkCommandBuffer commandBuffer, VkBuffer srcBuffer, VkBuffer dstBuffer,
                                                        uint32_t regionCount, const VkBufferCopy *pRegions) {
    if (disabled[command_buffer_state]) return;

    auto cb_node = GetWrite<CMD_BUFFER_STATE>(commandBuffer);
    cb_node->RecordTransferCmd(CMD_COPYBUFFER, Get<BUFFER_STATE>(srcBuffer), Get<BUFFER_STATE>(dstBuffer));
}

void ValidationStateTracker::PreCallRecordCmdCopyBuffer2KHR(VkCommandBuffer commandBuffer,
                                                            const VkCopyBufferInfo2KHR *pCopyBufferInfo) {
    if (disabled[command_buffer_state]) return;

    auto cb_node = GetWrite<CMD_BUFFER_STATE>(commandBuffer);
    cb_node->RecordTransferCmd(CMD_COPYBUFFER2KHR, Get<BUFFER_STATE>(pCopyBufferInfo->srcBuffer),
                               Get<BUFFER_STATE>(pCopyBufferInfo->dstBuffer));
}

void ValidationStateTracker::PreCallRecordCmdCopyBuffer2(VkCommandBuffer commandBuffer, const VkCopyBufferInfo2 *pCopyBufferInfo) {
    if (disabled[command_buffer_state]) return;

    auto cb_node = GetWrite<CMD_BUFFER_STATE>(commandBuffer);
    cb_node->RecordTransferCmd(CMD_COPYBUFFER2, Get<BUFFER_STATE>(pCopyBufferInfo->srcBuffer),
                               Get<BUFFER_STATE>(pCopyBufferInfo->dstBuffer));
}

void ValidationStateTracker::PreCallRecordDestroyImageView(VkDevice device, VkImageView imageView,
                                                           const VkAllocationCallbacks *pAllocator) {
    Destroy<IMAGE_VIEW_STATE>(imageView);
}

void ValidationStateTracker::PreCallRecordDestroyBuffer(VkDevice device, VkBuffer buffer, const VkAllocationCallbacks *pAllocator) {
    auto buffer_state = Get<BUFFER_STATE>(buffer);
    if (buffer_state) {
        WriteLockGuard guard(buffer_address_lock_);
        buffer_address_map_.erase_range(buffer_state->DeviceAddressRange());
    }
    Destroy<BUFFER_STATE>(buffer);
}

void ValidationStateTracker::PreCallRecordDestroyBufferView(VkDevice device, VkBufferView bufferView,
                                                            const VkAllocationCallbacks *pAllocator) {
    Destroy<BUFFER_VIEW_STATE>(bufferView);
}

void ValidationStateTracker::PreCallRecordCmdFillBuffer(VkCommandBuffer commandBuffer, VkBuffer dstBuffer, VkDeviceSize dstOffset,
                                                        VkDeviceSize size, uint32_t data) {
    if (disabled[command_buffer_state]) return;

    auto cb_node = GetWrite<CMD_BUFFER_STATE>(commandBuffer);
    cb_node->RecordTransferCmd(CMD_FILLBUFFER, Get<BUFFER_STATE>(dstBuffer));
}

void ValidationStateTracker::PreCallRecordCmdCopyImageToBuffer(VkCommandBuffer commandBuffer, VkImage srcImage,
                                                               VkImageLayout srcImageLayout, VkBuffer dstBuffer,
                                                               uint32_t regionCount, const VkBufferImageCopy *pRegions) {
    if (disabled[command_buffer_state]) return;

    auto cb_node = GetWrite<CMD_BUFFER_STATE>(commandBuffer);

    cb_node->RecordTransferCmd(CMD_COPYIMAGETOBUFFER, Get<IMAGE_STATE>(srcImage), Get<BUFFER_STATE>(dstBuffer));
}

void ValidationStateTracker::PreCallRecordCmdCopyImageToBuffer2KHR(VkCommandBuffer commandBuffer,
                                                                   const VkCopyImageToBufferInfo2KHR *pCopyImageToBufferInfo) {
    if (disabled[command_buffer_state]) return;

    auto cb_node = GetWrite<CMD_BUFFER_STATE>(commandBuffer);
    cb_node->RecordTransferCmd(CMD_COPYIMAGETOBUFFER2KHR, Get<IMAGE_STATE>(pCopyImageToBufferInfo->srcImage),
                               Get<BUFFER_STATE>(pCopyImageToBufferInfo->dstBuffer));
}

void ValidationStateTracker::PreCallRecordCmdCopyImageToBuffer2(VkCommandBuffer commandBuffer,
                                                                const VkCopyImageToBufferInfo2 *pCopyImageToBufferInfo) {
    if (disabled[command_buffer_state]) return;

    auto cb_node = GetWrite<CMD_BUFFER_STATE>(commandBuffer);
    cb_node->RecordTransferCmd(CMD_COPYIMAGETOBUFFER2, Get<IMAGE_STATE>(pCopyImageToBufferInfo->srcImage),
                               Get<BUFFER_STATE>(pCopyImageToBufferInfo->dstBuffer));
}

void ValidationStateTracker::PreCallRecordCmdCopyBufferToImage(VkCommandBuffer commandBuffer, VkBuffer srcBuffer, VkImage dstImage,
                                                               VkImageLayout dstImageLayout, uint32_t regionCount,
                                                               const VkBufferImageCopy *pRegions) {
    if (disabled[command_buffer_state]) return;

    auto cb_node = GetWrite<CMD_BUFFER_STATE>(commandBuffer);
    cb_node->RecordTransferCmd(CMD_COPYBUFFERTOIMAGE, Get<BUFFER_STATE>(srcBuffer), Get<IMAGE_STATE>(dstImage));
}

void ValidationStateTracker::PreCallRecordCmdCopyBufferToImage2KHR(VkCommandBuffer commandBuffer,
                                                                   const VkCopyBufferToImageInfo2KHR *pCopyBufferToImageInfo) {
    if (disabled[command_buffer_state]) return;

    auto cb_node = GetWrite<CMD_BUFFER_STATE>(commandBuffer);
    cb_node->RecordTransferCmd(CMD_COPYBUFFERTOIMAGE2KHR, Get<BUFFER_STATE>(pCopyBufferToImageInfo->srcBuffer),
                               Get<IMAGE_STATE>(pCopyBufferToImageInfo->dstImage));
}

void ValidationStateTracker::PreCallRecordCmdCopyBufferToImage2(VkCommandBuffer commandBuffer,
                                                                const VkCopyBufferToImageInfo2 *pCopyBufferToImageInfo) {
    if (disabled[command_buffer_state]) return;

    auto cb_node = GetWrite<CMD_BUFFER_STATE>(commandBuffer);
    cb_node->RecordTransferCmd(CMD_COPYBUFFERTOIMAGE2, Get<BUFFER_STATE>(pCopyBufferToImageInfo->srcBuffer),
                               Get<IMAGE_STATE>(pCopyBufferToImageInfo->dstImage));
}

// Gets union of all features defined by Potential Format Features
// except, does not handle the external format case for AHB as that only can be used for sampled images
VkFormatFeatureFlags2KHR ValidationStateTracker::GetPotentialFormatFeatures(VkFormat format) const {
    VkFormatFeatureFlags2KHR format_features = 0;

    if (format != VK_FORMAT_UNDEFINED) {
        if (has_format_feature2) {
            auto fmt_drm_props = LvlInitStruct<VkDrmFormatModifierPropertiesList2EXT>();
            auto fmt_props_3 = LvlInitStruct<VkFormatProperties3KHR>(
                IsExtEnabled(device_extensions.vk_ext_image_drm_format_modifier) ? &fmt_drm_props : nullptr);
            auto fmt_props_2 = LvlInitStruct<VkFormatProperties2>(&fmt_props_3);

            DispatchGetPhysicalDeviceFormatProperties2(physical_device, format, &fmt_props_2);

            format_features |= fmt_props_3.linearTilingFeatures;
            format_features |= fmt_props_3.optimalTilingFeatures;

            if (IsExtEnabled(device_extensions.vk_ext_image_drm_format_modifier)) {
                std::vector<VkDrmFormatModifierProperties2EXT> drm_properties;
                drm_properties.resize(fmt_drm_props.drmFormatModifierCount);
                fmt_drm_props.pDrmFormatModifierProperties = drm_properties.data();
                DispatchGetPhysicalDeviceFormatProperties2(physical_device, format, &fmt_props_2);

                for (uint32_t i = 0; i < fmt_drm_props.drmFormatModifierCount; i++) {
                    format_features |= fmt_drm_props.pDrmFormatModifierProperties[i].drmFormatModifierTilingFeatures;
                }
            }
        } else {
            VkFormatProperties format_properties;
            DispatchGetPhysicalDeviceFormatProperties(physical_device, format, &format_properties);
            format_features |= format_properties.linearTilingFeatures;
            format_features |= format_properties.optimalTilingFeatures;

            if (IsExtEnabled(device_extensions.vk_ext_image_drm_format_modifier)) {
                auto fmt_drm_props = LvlInitStruct<VkDrmFormatModifierPropertiesListEXT>();
                auto fmt_props_2 = LvlInitStruct<VkFormatProperties2>(&fmt_drm_props);

                DispatchGetPhysicalDeviceFormatProperties2(physical_device, format, &fmt_props_2);

                std::vector<VkDrmFormatModifierPropertiesEXT> drm_properties;
                drm_properties.resize(fmt_drm_props.drmFormatModifierCount);
                fmt_drm_props.pDrmFormatModifierProperties = drm_properties.data();
                DispatchGetPhysicalDeviceFormatProperties2(physical_device, format, &fmt_props_2);

                for (uint32_t i = 0; i < fmt_drm_props.drmFormatModifierCount; i++) {
                    format_features |= fmt_drm_props.pDrmFormatModifierProperties[i].drmFormatModifierTilingFeatures;
                }
            }
        }
    }

    return format_features;
}

void ValidationStateTracker::PostCallRecordCreateDevice(VkPhysicalDevice gpu, const VkDeviceCreateInfo *pCreateInfo,
                                                        const VkAllocationCallbacks *pAllocator, VkDevice *pDevice,
                                                        VkResult result) {
    if (VK_SUCCESS != result) return;

    // The current object represents the VkInstance, look up / create the object for the device.
    ValidationObject *device_object = GetLayerDataPtr(get_dispatch_key(*pDevice), layer_data_map);
    ValidationObject *validation_data = GetValidationObject(device_object->object_dispatch, this->container_type);
    ValidationStateTracker *device_state = static_cast<ValidationStateTracker *>(validation_data);

    device_state->instance_state = this;
    // Save local link to this device's physical device state
    device_state->physical_device_state = Get<PHYSICAL_DEVICE_STATE>(gpu).get();
    // finish setup in the object representing the device
    device_state->CreateDevice(pCreateInfo);
}

std::shared_ptr<QUEUE_STATE> ValidationStateTracker::CreateQueue(VkQueue q, uint32_t index, VkDeviceQueueCreateFlags flags, const VkQueueFamilyProperties &queueFamilyProperties) {
    return std::make_shared<QUEUE_STATE>(*this, q, index, flags, queueFamilyProperties);
}

void ValidationStateTracker::CreateDevice(const VkDeviceCreateInfo *pCreateInfo) {
    const VkPhysicalDeviceFeatures *enabled_features_found = pCreateInfo->pEnabledFeatures;
    if (nullptr == enabled_features_found) {
        const auto *features2 = LvlFindInChain<VkPhysicalDeviceFeatures2>(pCreateInfo->pNext);
        if (features2) {
            enabled_features_found = &(features2->features);
        }
    }

    if (nullptr == enabled_features_found) {
        enabled_features.core = {};
    } else {
        enabled_features.core = *enabled_features_found;
    }

    const auto *vulkan_13_features = LvlFindInChain<VkPhysicalDeviceVulkan13Features>(pCreateInfo->pNext);
    if (vulkan_13_features) {
        enabled_features.core13 = *vulkan_13_features;
    } else {
        enabled_features.core13 = {};
        const auto *image_robustness_features = LvlFindInChain<VkPhysicalDeviceImageRobustnessFeatures>(pCreateInfo->pNext);
        if (image_robustness_features) {
            enabled_features.core13.robustImageAccess = image_robustness_features->robustImageAccess;
        }

        const auto *inline_uniform_block_features = LvlFindInChain<VkPhysicalDeviceInlineUniformBlockFeatures>(pCreateInfo->pNext);
        if (inline_uniform_block_features) {
            enabled_features.core13.inlineUniformBlock = inline_uniform_block_features->inlineUniformBlock;
            enabled_features.core13.descriptorBindingInlineUniformBlockUpdateAfterBind =
                inline_uniform_block_features->descriptorBindingInlineUniformBlockUpdateAfterBind;
        }

        const auto *pipeline_creation_cache_control_features =
            LvlFindInChain<VkPhysicalDevicePipelineCreationCacheControlFeatures>(pCreateInfo->pNext);
        if (pipeline_creation_cache_control_features) {
            enabled_features.core13.pipelineCreationCacheControl =
                pipeline_creation_cache_control_features->pipelineCreationCacheControl;
        }

        const auto *private_data_features = LvlFindInChain<VkPhysicalDevicePrivateDataFeatures>(pCreateInfo->pNext);
        if (private_data_features) {
            enabled_features.core13.privateData = private_data_features->privateData;
        }

        const auto *demote_to_helper_invocation_features =
            LvlFindInChain<VkPhysicalDeviceShaderDemoteToHelperInvocationFeatures>(pCreateInfo->pNext);
        if (demote_to_helper_invocation_features) {
            enabled_features.core13.shaderDemoteToHelperInvocation =
                demote_to_helper_invocation_features->shaderDemoteToHelperInvocation;
        }

        const auto *terminate_invocation_features =
            LvlFindInChain<VkPhysicalDeviceShaderTerminateInvocationFeatures>(pCreateInfo->pNext);
        if (terminate_invocation_features) {
            enabled_features.core13.shaderTerminateInvocation = terminate_invocation_features->shaderTerminateInvocation;
        }

        const auto *subgroup_size_control_features =
            LvlFindInChain<VkPhysicalDeviceSubgroupSizeControlFeatures>(pCreateInfo->pNext);
        if (subgroup_size_control_features) {
            enabled_features.core13.subgroupSizeControl = subgroup_size_control_features->subgroupSizeControl;
            enabled_features.core13.computeFullSubgroups = subgroup_size_control_features->computeFullSubgroups;
        }

        const auto *synchronization2_features = LvlFindInChain<VkPhysicalDeviceSynchronization2Features>(pCreateInfo->pNext);
        if (synchronization2_features) {
            enabled_features.core13.synchronization2 = synchronization2_features->synchronization2;
        }

        const auto *texture_compression_astchdr_features =
            LvlFindInChain<VkPhysicalDeviceTextureCompressionASTCHDRFeatures>(pCreateInfo->pNext);
        if (texture_compression_astchdr_features) {
            enabled_features.core13.textureCompressionASTC_HDR = texture_compression_astchdr_features->textureCompressionASTC_HDR;
        }

        const auto *initialize_workgroup_memory_features =
            LvlFindInChain<VkPhysicalDeviceZeroInitializeWorkgroupMemoryFeatures>(pCreateInfo->pNext);
        if (initialize_workgroup_memory_features) {
            enabled_features.core13.shaderZeroInitializeWorkgroupMemory =
                initialize_workgroup_memory_features->shaderZeroInitializeWorkgroupMemory;
        }

        const auto *dynamic_rendering_features = LvlFindInChain<VkPhysicalDeviceDynamicRenderingFeatures>(pCreateInfo->pNext);
        if (dynamic_rendering_features) {
            enabled_features.core13.dynamicRendering = dynamic_rendering_features->dynamicRendering;
        }

        const auto *shader_integer_dot_product_features =
            LvlFindInChain<VkPhysicalDeviceShaderIntegerDotProductFeaturesKHR>(pCreateInfo->pNext);
        if (shader_integer_dot_product_features) {
            enabled_features.core13.shaderIntegerDotProduct = shader_integer_dot_product_features->shaderIntegerDotProduct;
        }

        const auto *maintenance4_features = LvlFindInChain<VkPhysicalDeviceMaintenance4FeaturesKHR>(pCreateInfo->pNext);
        if (maintenance4_features) {
            enabled_features.core13.maintenance4 = maintenance4_features->maintenance4;
        }
    }

    const auto *vulkan_12_features = LvlFindInChain<VkPhysicalDeviceVulkan12Features>(pCreateInfo->pNext);
    if (vulkan_12_features) {
        enabled_features.core12 = *vulkan_12_features;
    } else {
        // Set Extension Feature Aliases to false as there is no struct to check
        enabled_features.core12.drawIndirectCount = VK_FALSE;
        enabled_features.core12.samplerMirrorClampToEdge = VK_FALSE;
        enabled_features.core12.descriptorIndexing = VK_FALSE;
        enabled_features.core12.samplerFilterMinmax = VK_FALSE;
        enabled_features.core12.shaderOutputLayer = VK_FALSE;
        enabled_features.core12.shaderOutputViewportIndex = VK_FALSE;
        enabled_features.core12.subgroupBroadcastDynamicId = VK_FALSE;

        // These structs are only allowed in pNext chain if there is no VkPhysicalDeviceVulkan12Features

        const auto *eight_bit_storage_features = LvlFindInChain<VkPhysicalDevice8BitStorageFeatures>(pCreateInfo->pNext);
        if (eight_bit_storage_features) {
            enabled_features.core12.storageBuffer8BitAccess = eight_bit_storage_features->storageBuffer8BitAccess;
            enabled_features.core12.uniformAndStorageBuffer8BitAccess =
                eight_bit_storage_features->uniformAndStorageBuffer8BitAccess;
            enabled_features.core12.storagePushConstant8 = eight_bit_storage_features->storagePushConstant8;
        }

        const auto *float16_int8_features = LvlFindInChain<VkPhysicalDeviceShaderFloat16Int8Features>(pCreateInfo->pNext);
        if (float16_int8_features) {
            enabled_features.core12.shaderFloat16 = float16_int8_features->shaderFloat16;
            enabled_features.core12.shaderInt8 = float16_int8_features->shaderInt8;
        }

        const auto *descriptor_indexing_features = LvlFindInChain<VkPhysicalDeviceDescriptorIndexingFeatures>(pCreateInfo->pNext);
        if (descriptor_indexing_features) {
            enabled_features.core12.shaderInputAttachmentArrayDynamicIndexing =
                descriptor_indexing_features->shaderInputAttachmentArrayDynamicIndexing;
            enabled_features.core12.shaderUniformTexelBufferArrayDynamicIndexing =
                descriptor_indexing_features->shaderUniformTexelBufferArrayDynamicIndexing;
            enabled_features.core12.shaderStorageTexelBufferArrayDynamicIndexing =
                descriptor_indexing_features->shaderStorageTexelBufferArrayDynamicIndexing;
            enabled_features.core12.shaderUniformBufferArrayNonUniformIndexing =
                descriptor_indexing_features->shaderUniformBufferArrayNonUniformIndexing;
            enabled_features.core12.shaderSampledImageArrayNonUniformIndexing =
                descriptor_indexing_features->shaderSampledImageArrayNonUniformIndexing;
            enabled_features.core12.shaderStorageBufferArrayNonUniformIndexing =
                descriptor_indexing_features->shaderStorageBufferArrayNonUniformIndexing;
            enabled_features.core12.shaderStorageImageArrayNonUniformIndexing =
                descriptor_indexing_features->shaderStorageImageArrayNonUniformIndexing;
            enabled_features.core12.shaderInputAttachmentArrayNonUniformIndexing =
                descriptor_indexing_features->shaderInputAttachmentArrayNonUniformIndexing;
            enabled_features.core12.shaderUniformTexelBufferArrayNonUniformIndexing =
                descriptor_indexing_features->shaderUniformTexelBufferArrayNonUniformIndexing;
            enabled_features.core12.shaderStorageTexelBufferArrayNonUniformIndexing =
                descriptor_indexing_features->shaderStorageTexelBufferArrayNonUniformIndexing;
            enabled_features.core12.descriptorBindingUniformBufferUpdateAfterBind =
                descriptor_indexing_features->descriptorBindingUniformBufferUpdateAfterBind;
            enabled_features.core12.descriptorBindingSampledImageUpdateAfterBind =
                descriptor_indexing_features->descriptorBindingSampledImageUpdateAfterBind;
            enabled_features.core12.descriptorBindingStorageImageUpdateAfterBind =
                descriptor_indexing_features->descriptorBindingStorageImageUpdateAfterBind;
            enabled_features.core12.descriptorBindingStorageBufferUpdateAfterBind =
                descriptor_indexing_features->descriptorBindingStorageBufferUpdateAfterBind;
            enabled_features.core12.descriptorBindingUniformTexelBufferUpdateAfterBind =
                descriptor_indexing_features->descriptorBindingUniformTexelBufferUpdateAfterBind;
            enabled_features.core12.descriptorBindingStorageTexelBufferUpdateAfterBind =
                descriptor_indexing_features->descriptorBindingStorageTexelBufferUpdateAfterBind;
            enabled_features.core12.descriptorBindingUpdateUnusedWhilePending =
                descriptor_indexing_features->descriptorBindingUpdateUnusedWhilePending;
            enabled_features.core12.descriptorBindingPartiallyBound = descriptor_indexing_features->descriptorBindingPartiallyBound;
            enabled_features.core12.descriptorBindingVariableDescriptorCount =
                descriptor_indexing_features->descriptorBindingVariableDescriptorCount;
            enabled_features.core12.runtimeDescriptorArray = descriptor_indexing_features->runtimeDescriptorArray;
        }

        const auto *scalar_block_layout_features = LvlFindInChain<VkPhysicalDeviceScalarBlockLayoutFeatures>(pCreateInfo->pNext);
        if (scalar_block_layout_features) {
            enabled_features.core12.scalarBlockLayout = scalar_block_layout_features->scalarBlockLayout;
        }

        const auto *imageless_framebuffer_features =
            LvlFindInChain<VkPhysicalDeviceImagelessFramebufferFeatures>(pCreateInfo->pNext);
        if (imageless_framebuffer_features) {
            enabled_features.core12.imagelessFramebuffer = imageless_framebuffer_features->imagelessFramebuffer;
        }

        const auto *uniform_buffer_standard_layout_features =
            LvlFindInChain<VkPhysicalDeviceUniformBufferStandardLayoutFeatures>(pCreateInfo->pNext);
        if (uniform_buffer_standard_layout_features) {
            enabled_features.core12.uniformBufferStandardLayout =
                uniform_buffer_standard_layout_features->uniformBufferStandardLayout;
        }

        const auto *subgroup_extended_types_features =
            LvlFindInChain<VkPhysicalDeviceShaderSubgroupExtendedTypesFeatures>(pCreateInfo->pNext);
        if (subgroup_extended_types_features) {
            enabled_features.core12.shaderSubgroupExtendedTypes = subgroup_extended_types_features->shaderSubgroupExtendedTypes;
        }

        const auto *separate_depth_stencil_layouts_features =
            LvlFindInChain<VkPhysicalDeviceSeparateDepthStencilLayoutsFeatures>(pCreateInfo->pNext);
        if (separate_depth_stencil_layouts_features) {
            enabled_features.core12.separateDepthStencilLayouts =
                separate_depth_stencil_layouts_features->separateDepthStencilLayouts;
        }

        const auto *host_query_reset_features = LvlFindInChain<VkPhysicalDeviceHostQueryResetFeatures>(pCreateInfo->pNext);
        if (host_query_reset_features) {
            enabled_features.core12.hostQueryReset = host_query_reset_features->hostQueryReset;
        }

        const auto *timeline_semaphore_features = LvlFindInChain<VkPhysicalDeviceTimelineSemaphoreFeatures>(pCreateInfo->pNext);
        if (timeline_semaphore_features) {
            enabled_features.core12.timelineSemaphore = timeline_semaphore_features->timelineSemaphore;
        }

        const auto *buffer_device_address = LvlFindInChain<VkPhysicalDeviceBufferDeviceAddressFeatures>(pCreateInfo->pNext);
        if (buffer_device_address) {
            enabled_features.core12.bufferDeviceAddress = buffer_device_address->bufferDeviceAddress;
            enabled_features.core12.bufferDeviceAddressCaptureReplay = buffer_device_address->bufferDeviceAddressCaptureReplay;
            enabled_features.core12.bufferDeviceAddressMultiDevice = buffer_device_address->bufferDeviceAddressMultiDevice;
        }

        const auto *atomic_int64_features = LvlFindInChain<VkPhysicalDeviceShaderAtomicInt64Features>(pCreateInfo->pNext);
        if (atomic_int64_features) {
            enabled_features.core12.shaderBufferInt64Atomics = atomic_int64_features->shaderBufferInt64Atomics;
            enabled_features.core12.shaderSharedInt64Atomics = atomic_int64_features->shaderSharedInt64Atomics;
        }

        const auto *memory_model_features = LvlFindInChain<VkPhysicalDeviceVulkanMemoryModelFeatures>(pCreateInfo->pNext);
        if (memory_model_features) {
            enabled_features.core12.vulkanMemoryModel = memory_model_features->vulkanMemoryModel;
            enabled_features.core12.vulkanMemoryModelDeviceScope = memory_model_features->vulkanMemoryModelDeviceScope;
            enabled_features.core12.vulkanMemoryModelAvailabilityVisibilityChains =
                memory_model_features->vulkanMemoryModelAvailabilityVisibilityChains;
        }
    }

    const auto *vulkan_11_features = LvlFindInChain<VkPhysicalDeviceVulkan11Features>(pCreateInfo->pNext);
    if (vulkan_11_features) {
        enabled_features.core11 = *vulkan_11_features;
    } else {
        // These structs are only allowed in pNext chain if there is no vkPhysicalDeviceVulkan11Features

        const auto *sixteen_bit_storage_features = LvlFindInChain<VkPhysicalDevice16BitStorageFeatures>(pCreateInfo->pNext);
        if (sixteen_bit_storage_features) {
            enabled_features.core11.storageBuffer16BitAccess = sixteen_bit_storage_features->storageBuffer16BitAccess;
            enabled_features.core11.uniformAndStorageBuffer16BitAccess =
                sixteen_bit_storage_features->uniformAndStorageBuffer16BitAccess;
            enabled_features.core11.storagePushConstant16 = sixteen_bit_storage_features->storagePushConstant16;
            enabled_features.core11.storageInputOutput16 = sixteen_bit_storage_features->storageInputOutput16;
        }

        const auto *multiview_features = LvlFindInChain<VkPhysicalDeviceMultiviewFeatures>(pCreateInfo->pNext);
        if (multiview_features) {
            enabled_features.core11.multiview = multiview_features->multiview;
            enabled_features.core11.multiviewGeometryShader = multiview_features->multiviewGeometryShader;
            enabled_features.core11.multiviewTessellationShader = multiview_features->multiviewTessellationShader;
        }

        const auto *variable_pointers_features = LvlFindInChain<VkPhysicalDeviceVariablePointersFeatures>(pCreateInfo->pNext);
        if (variable_pointers_features) {
            enabled_features.core11.variablePointersStorageBuffer = variable_pointers_features->variablePointersStorageBuffer;
            enabled_features.core11.variablePointers = variable_pointers_features->variablePointers;
        }

        const auto *protected_memory_features = LvlFindInChain<VkPhysicalDeviceProtectedMemoryFeatures>(pCreateInfo->pNext);
        if (protected_memory_features) {
            enabled_features.core11.protectedMemory = protected_memory_features->protectedMemory;
        }

        const auto *ycbcr_conversion_features = LvlFindInChain<VkPhysicalDeviceSamplerYcbcrConversionFeatures>(pCreateInfo->pNext);
        if (ycbcr_conversion_features) {
            enabled_features.core11.samplerYcbcrConversion = ycbcr_conversion_features->samplerYcbcrConversion;
        }

        const auto *shader_draw_parameters_features =
            LvlFindInChain<VkPhysicalDeviceShaderDrawParametersFeatures>(pCreateInfo->pNext);
        if (shader_draw_parameters_features) {
            enabled_features.core11.shaderDrawParameters = shader_draw_parameters_features->shaderDrawParameters;
        }
    }

    const auto *device_group_ci = LvlFindInChain<VkDeviceGroupDeviceCreateInfo>(pCreateInfo->pNext);
    if (device_group_ci) {
        physical_device_count = device_group_ci->physicalDeviceCount;
        if (physical_device_count == 0) {
            physical_device_count =
                1;  // see https://registry.khronos.org/vulkan/specs/1.3-extensions/man/html/VkDeviceGroupDeviceCreateInfo.html
        }
        device_group_create_info = *device_group_ci;
    } else {
        device_group_create_info = LvlInitStruct<VkDeviceGroupDeviceCreateInfo>();
        device_group_create_info.physicalDeviceCount = 1;  // see previous VkDeviceGroupDeviceCreateInfo link
        device_group_create_info.pPhysicalDevices = &physical_device;
        physical_device_count = 1;
    }

    // Features from other extensions passesd in create info
    {
        const auto *exclusive_scissor_features = LvlFindInChain<VkPhysicalDeviceExclusiveScissorFeaturesNV>(pCreateInfo->pNext);
        if (exclusive_scissor_features) {
            enabled_features.exclusive_scissor_features = *exclusive_scissor_features;
        }

        const auto *shading_rate_image_features = LvlFindInChain<VkPhysicalDeviceShadingRateImageFeaturesNV>(pCreateInfo->pNext);
        if (shading_rate_image_features) {
            enabled_features.shading_rate_image_features = *shading_rate_image_features;
        }

        const auto *mesh_shader_features = LvlFindInChain<VkPhysicalDeviceMeshShaderFeaturesNV>(pCreateInfo->pNext);
        if (mesh_shader_features) {
            enabled_features.mesh_shader_features = *mesh_shader_features;
        }

        const auto *transform_feedback_features = LvlFindInChain<VkPhysicalDeviceTransformFeedbackFeaturesEXT>(pCreateInfo->pNext);
        if (transform_feedback_features) {
            enabled_features.transform_feedback_features = *transform_feedback_features;
        }

        const auto *vtx_attrib_div_features = LvlFindInChain<VkPhysicalDeviceVertexAttributeDivisorFeaturesEXT>(pCreateInfo->pNext);
        if (vtx_attrib_div_features) {
            enabled_features.vtx_attrib_divisor_features = *vtx_attrib_div_features;
        }

        const auto *buffer_device_address_ext_features =
            LvlFindInChain<VkPhysicalDeviceBufferDeviceAddressFeaturesEXT>(pCreateInfo->pNext);
        if (buffer_device_address_ext_features) {
            enabled_features.buffer_device_address_ext_features = *buffer_device_address_ext_features;
        }

        const auto *cooperative_matrix_features = LvlFindInChain<VkPhysicalDeviceCooperativeMatrixFeaturesNV>(pCreateInfo->pNext);
        if (cooperative_matrix_features) {
            enabled_features.cooperative_matrix_features = *cooperative_matrix_features;
        }

        const auto *compute_shader_derivatives_features =
            LvlFindInChain<VkPhysicalDeviceComputeShaderDerivativesFeaturesNV>(pCreateInfo->pNext);
        if (compute_shader_derivatives_features) {
            enabled_features.compute_shader_derivatives_features = *compute_shader_derivatives_features;
        }

        const auto *fragment_shader_barycentric_features =
            LvlFindInChain<VkPhysicalDeviceFragmentShaderBarycentricFeaturesNV>(pCreateInfo->pNext);
        if (fragment_shader_barycentric_features) {
            enabled_features.fragment_shader_barycentric_features = *fragment_shader_barycentric_features;
        }

        const auto *shader_image_footprint_features =
            LvlFindInChain<VkPhysicalDeviceShaderImageFootprintFeaturesNV>(pCreateInfo->pNext);
        if (shader_image_footprint_features) {
            enabled_features.shader_image_footprint_features = *shader_image_footprint_features;
        }

        const auto *fragment_shader_interlock_features =
            LvlFindInChain<VkPhysicalDeviceFragmentShaderInterlockFeaturesEXT>(pCreateInfo->pNext);
        if (fragment_shader_interlock_features) {
            enabled_features.fragment_shader_interlock_features = *fragment_shader_interlock_features;
        }

        const auto *texel_buffer_alignment_features =
            LvlFindInChain<VkPhysicalDeviceTexelBufferAlignmentFeaturesEXT>(pCreateInfo->pNext);
        if (texel_buffer_alignment_features) {
            enabled_features.texel_buffer_alignment_features = *texel_buffer_alignment_features;
        }

        const auto *pipeline_exe_props_features =
            LvlFindInChain<VkPhysicalDevicePipelineExecutablePropertiesFeaturesKHR>(pCreateInfo->pNext);
        if (pipeline_exe_props_features) {
            enabled_features.pipeline_exe_props_features = *pipeline_exe_props_features;
        }

        const auto *dedicated_allocation_image_aliasing_features =
            LvlFindInChain<VkPhysicalDeviceDedicatedAllocationImageAliasingFeaturesNV>(pCreateInfo->pNext);
        if (dedicated_allocation_image_aliasing_features) {
            enabled_features.dedicated_allocation_image_aliasing_features = *dedicated_allocation_image_aliasing_features;
        }

        const auto *performance_query_features = LvlFindInChain<VkPhysicalDevicePerformanceQueryFeaturesKHR>(pCreateInfo->pNext);
        if (performance_query_features) {
            enabled_features.performance_query_features = *performance_query_features;
        }

        const auto *device_coherent_memory_features = LvlFindInChain<VkPhysicalDeviceCoherentMemoryFeaturesAMD>(pCreateInfo->pNext);
        if (device_coherent_memory_features) {
            enabled_features.device_coherent_memory_features = *device_coherent_memory_features;
        }

        const auto *ycbcr_image_array_features = LvlFindInChain<VkPhysicalDeviceYcbcrImageArraysFeaturesEXT>(pCreateInfo->pNext);
        if (ycbcr_image_array_features) {
            enabled_features.ycbcr_image_array_features = *ycbcr_image_array_features;
        }

        const auto *ray_query_features = LvlFindInChain<VkPhysicalDeviceRayQueryFeaturesKHR>(pCreateInfo->pNext);
        if (ray_query_features) {
            enabled_features.ray_query_features = *ray_query_features;
        }

        const auto *ray_tracing_pipeline_features =
            LvlFindInChain<VkPhysicalDeviceRayTracingPipelineFeaturesKHR>(pCreateInfo->pNext);
        if (ray_tracing_pipeline_features) {
            enabled_features.ray_tracing_pipeline_features = *ray_tracing_pipeline_features;
        }

        const auto *ray_tracing_acceleration_structure_features =
            LvlFindInChain<VkPhysicalDeviceAccelerationStructureFeaturesKHR>(pCreateInfo->pNext);
        if (ray_tracing_acceleration_structure_features) {
            enabled_features.ray_tracing_acceleration_structure_features = *ray_tracing_acceleration_structure_features;
        }

        const auto *robustness2_features = LvlFindInChain<VkPhysicalDeviceRobustness2FeaturesEXT>(pCreateInfo->pNext);
        if (robustness2_features) {
            enabled_features.robustness2_features = *robustness2_features;
        }

        const auto *fragment_density_map_features =
            LvlFindInChain<VkPhysicalDeviceFragmentDensityMapFeaturesEXT>(pCreateInfo->pNext);
        if (fragment_density_map_features) {
            enabled_features.fragment_density_map_features = *fragment_density_map_features;
        }

        const auto *fragment_density_map_features2 =
            LvlFindInChain<VkPhysicalDeviceFragmentDensityMap2FeaturesEXT>(pCreateInfo->pNext);
        if (fragment_density_map_features2) {
            enabled_features.fragment_density_map2_features = *fragment_density_map_features2;
        }

        const auto *fragment_density_map_offset_features =
            LvlFindInChain<VkPhysicalDeviceFragmentDensityMapOffsetFeaturesQCOM>(pCreateInfo->pNext);
        if (fragment_density_map_offset_features) {
            enabled_features.fragment_density_map_offset_features = *fragment_density_map_offset_features;
        }

        const auto *astc_decode_features = LvlFindInChain<VkPhysicalDeviceASTCDecodeFeaturesEXT>(pCreateInfo->pNext);
        if (astc_decode_features) {
            enabled_features.astc_decode_features = *astc_decode_features;
        }

        const auto *custom_border_color_features = LvlFindInChain<VkPhysicalDeviceCustomBorderColorFeaturesEXT>(pCreateInfo->pNext);
        if (custom_border_color_features) {
            enabled_features.custom_border_color_features = *custom_border_color_features;
        }

        const auto *fragment_shading_rate_features =
            LvlFindInChain<VkPhysicalDeviceFragmentShadingRateFeaturesKHR>(pCreateInfo->pNext);
        if (fragment_shading_rate_features) {
            enabled_features.fragment_shading_rate_features = *fragment_shading_rate_features;
        }

        const auto *fragment_shading_rate_enums_features =
            LvlFindInChain<VkPhysicalDeviceFragmentShadingRateEnumsFeaturesNV>(pCreateInfo->pNext);
        if (fragment_shading_rate_enums_features) {
            enabled_features.fragment_shading_rate_enums_features = *fragment_shading_rate_enums_features;
        }

        const auto *extended_dynamic_state_features =
            LvlFindInChain<VkPhysicalDeviceExtendedDynamicStateFeaturesEXT>(pCreateInfo->pNext);
        if (extended_dynamic_state_features) {
            enabled_features.extended_dynamic_state_features = *extended_dynamic_state_features;
        }

        const auto *extended_dynamic_state2_features =
            LvlFindInChain<VkPhysicalDeviceExtendedDynamicState2FeaturesEXT>(pCreateInfo->pNext);
        if (extended_dynamic_state2_features) {
            enabled_features.extended_dynamic_state2_features = *extended_dynamic_state2_features;
        }

        const auto *multiview_features = LvlFindInChain<VkPhysicalDeviceMultiviewFeatures>(pCreateInfo->pNext);
        if (multiview_features) {
            enabled_features.multiview_features = *multiview_features;
        }

        const auto *portability_features = LvlFindInChain<VkPhysicalDevicePortabilitySubsetFeaturesKHR>(pCreateInfo->pNext);
        if (portability_features) {
            enabled_features.portability_subset_features = *portability_features;
        }

        const auto *shader_integer_functions2_features =
            LvlFindInChain<VkPhysicalDeviceShaderIntegerFunctions2FeaturesINTEL>(pCreateInfo->pNext);
        if (shader_integer_functions2_features) {
            enabled_features.shader_integer_functions2_features = *shader_integer_functions2_features;
        }

        const auto *shader_sm_builtins_features = LvlFindInChain<VkPhysicalDeviceShaderSMBuiltinsFeaturesNV>(pCreateInfo->pNext);
        if (shader_sm_builtins_features) {
            enabled_features.shader_sm_builtins_features = *shader_sm_builtins_features;
        }

        const auto *shader_atomic_float_features = LvlFindInChain<VkPhysicalDeviceShaderAtomicFloatFeaturesEXT>(pCreateInfo->pNext);
        if (shader_atomic_float_features) {
            enabled_features.shader_atomic_float_features = *shader_atomic_float_features;
        }

        const auto *shader_image_atomic_int64_features =
            LvlFindInChain<VkPhysicalDeviceShaderImageAtomicInt64FeaturesEXT>(pCreateInfo->pNext);
        if (shader_image_atomic_int64_features) {
            enabled_features.shader_image_atomic_int64_features = *shader_image_atomic_int64_features;
        }

        const auto *shader_clock_features = LvlFindInChain<VkPhysicalDeviceShaderClockFeaturesKHR>(pCreateInfo->pNext);
        if (shader_clock_features) {
            enabled_features.shader_clock_features = *shader_clock_features;
        }

        const auto *conditional_rendering_features =
            LvlFindInChain<VkPhysicalDeviceConditionalRenderingFeaturesEXT>(pCreateInfo->pNext);
        if (conditional_rendering_features) {
            enabled_features.conditional_rendering_features = *conditional_rendering_features;
        }

        const auto *workgroup_memory_explicit_layout_features =
            LvlFindInChain<VkPhysicalDeviceWorkgroupMemoryExplicitLayoutFeaturesKHR>(pCreateInfo->pNext);
        if (workgroup_memory_explicit_layout_features) {
            enabled_features.workgroup_memory_explicit_layout_features = *workgroup_memory_explicit_layout_features;
        }

        const auto *provoking_vertex_features = lvl_find_in_chain<VkPhysicalDeviceProvokingVertexFeaturesEXT>(pCreateInfo->pNext);
        if (provoking_vertex_features) {
            enabled_features.provoking_vertex_features = *provoking_vertex_features;
        }

        const auto *vertex_input_dynamic_state_features =
            LvlFindInChain<VkPhysicalDeviceVertexInputDynamicStateFeaturesEXT>(pCreateInfo->pNext);
        if (vertex_input_dynamic_state_features) {
            enabled_features.vertex_input_dynamic_state_features = *vertex_input_dynamic_state_features;
        }

        const auto *inherited_viewport_scissor_features =
            LvlFindInChain<VkPhysicalDeviceInheritedViewportScissorFeaturesNV>(pCreateInfo->pNext);
        if (inherited_viewport_scissor_features) {
            enabled_features.inherited_viewport_scissor_features = *inherited_viewport_scissor_features;
        }

        const auto *multi_draw_features = LvlFindInChain<VkPhysicalDeviceMultiDrawFeaturesEXT>(pCreateInfo->pNext);
        if (multi_draw_features) {
            enabled_features.multi_draw_features = *multi_draw_features;
        }

        const auto *color_write_features = LvlFindInChain<VkPhysicalDeviceColorWriteEnableFeaturesEXT>(pCreateInfo->pNext);
        if (color_write_features) {
            enabled_features.color_write_features = *color_write_features;
        }

        const auto *shader_atomic_float2_features =
            LvlFindInChain<VkPhysicalDeviceShaderAtomicFloat2FeaturesEXT>(pCreateInfo->pNext);
        if (shader_atomic_float2_features) {
            enabled_features.shader_atomic_float2_features = *shader_atomic_float2_features;
        }

        const auto *present_id_features = LvlFindInChain<VkPhysicalDevicePresentIdFeaturesKHR>(pCreateInfo->pNext);
        if (present_id_features) {
            enabled_features.present_id_features = *present_id_features;
        }

        const auto *present_wait_features = LvlFindInChain<VkPhysicalDevicePresentWaitFeaturesKHR>(pCreateInfo->pNext);
        if (present_wait_features) {
            enabled_features.present_wait_features = *present_wait_features;
        }

        const auto *ray_tracing_motion_blur_features =
            LvlFindInChain<VkPhysicalDeviceRayTracingMotionBlurFeaturesNV>(pCreateInfo->pNext);
        if (ray_tracing_motion_blur_features) {
            enabled_features.ray_tracing_motion_blur_features = *ray_tracing_motion_blur_features;
        }

        const auto *primitive_topology_list_restart_features =
            LvlFindInChain<VkPhysicalDevicePrimitiveTopologyListRestartFeaturesEXT>(pCreateInfo->pNext);
        if (primitive_topology_list_restart_features) {
            enabled_features.primitive_topology_list_restart_features = *primitive_topology_list_restart_features;
        }

        const auto *rgba10x6_formats_features = LvlFindInChain<VkPhysicalDeviceRGBA10X6FormatsFeaturesEXT>(pCreateInfo->pNext);
        if (rgba10x6_formats_features) {
            enabled_features.rgba10x6_formats_features = *rgba10x6_formats_features;
        }

        const auto *image_view_min_lod_features = LvlFindInChain<VkPhysicalDeviceImageViewMinLodFeaturesEXT>(pCreateInfo->pNext);
        if (image_view_min_lod_features) {
            enabled_features.image_view_min_lod_features = *image_view_min_lod_features;
        }

        const auto *primitives_generated_query_features =
            LvlFindInChain<VkPhysicalDevicePrimitivesGeneratedQueryFeaturesEXT>(pCreateInfo->pNext);
        if (primitives_generated_query_features) {
            enabled_features.primitives_generated_query_features = *primitives_generated_query_features;
        }

        const auto image_2d_view_of_3d_features = LvlFindInChain<VkPhysicalDeviceImage2DViewOf3DFeaturesEXT>(pCreateInfo->pNext);
        if (image_2d_view_of_3d_features) {
            enabled_features.image_2d_view_of_3d_features = *image_2d_view_of_3d_features;
        }

        const auto graphics_pipeline_library_features =
            LvlFindInChain<VkPhysicalDeviceGraphicsPipelineLibraryFeaturesEXT>(pCreateInfo->pNext);
        if (graphics_pipeline_library_features) {
            enabled_features.graphics_pipeline_library_features = *graphics_pipeline_library_features;
        }

        const auto shader_subgroup_uniform_control_flow_features =
            LvlFindInChain<VkPhysicalDeviceShaderSubgroupUniformControlFlowFeaturesKHR>(pCreateInfo->pNext);
        if (shader_subgroup_uniform_control_flow_features) {
            enabled_features.shader_subgroup_uniform_control_flow_features = *shader_subgroup_uniform_control_flow_features;
        }

        const auto ray_tracing_maintenance1_features =
            LvlFindInChain<VkPhysicalDeviceRayTracingMaintenance1FeaturesKHR>(pCreateInfo->pNext);
        if (ray_tracing_maintenance1_features) {
            enabled_features.ray_tracing_maintenance1_features= *ray_tracing_maintenance1_features;
        }

        const auto non_seamless_cube_map_features =
            LvlFindInChain<VkPhysicalDeviceNonSeamlessCubeMapFeaturesEXT>(pCreateInfo->pNext);
        if (non_seamless_cube_map_features) {
            enabled_features.non_seamless_cube_map_features = *non_seamless_cube_map_features;
        }

        const auto multisampled_render_to_single_sampled_features =
            LvlFindInChain<VkPhysicalDeviceMultisampledRenderToSingleSampledFeaturesEXT>(pCreateInfo->pNext);
        if (multisampled_render_to_single_sampled_features) {
            enabled_features.multisampled_render_to_single_sampled_features = *multisampled_render_to_single_sampled_features;
        }

        const auto shader_module_identifier_features =
            LvlFindInChain<VkPhysicalDeviceShaderModuleIdentifierFeaturesEXT>(pCreateInfo->pNext);
        if (shader_module_identifier_features) {
            enabled_features.shader_module_identifier_features = *shader_module_identifier_features;
        }

        const auto attachment_feedback_loop_layout =
            LvlFindInChain<VkPhysicalDeviceAttachmentFeedbackLoopLayoutFeaturesEXT>(pCreateInfo->pNext);
        if (attachment_feedback_loop_layout) {
            enabled_features.attachment_feedback_loop_layout_features = *attachment_feedback_loop_layout;
        }

<<<<<<< HEAD
        const auto pipeline_protected_access_features =
            LvlFindInChain<VkPhysicalDevicePipelineProtectedAccessFeaturesEXT>(pCreateInfo->pNext);
        if (pipeline_protected_access_features) {
            enabled_features.pipeline_protected_access_features = *pipeline_protected_access_features;
        }

        const auto shader_image_proc_features = LvlFindInChain<VkPhysicalDeviceImageProcessingFeaturesQCOM>(pCreateInfo->pNext);
=======
        const auto shader_image_proc_features =
            LvlFindInChain<VkPhysicalDeviceImageProcessingFeaturesQCOM>(pCreateInfo->pNext);
>>>>>>> 289b30a8
        if (shader_image_proc_features) {
            enabled_features.image_processing_features = *shader_image_proc_features;
        }
    }

    // Store physical device properties and physical device mem limits into CoreChecks structs
    DispatchGetPhysicalDeviceMemoryProperties(physical_device, &phys_dev_mem_props);
    DispatchGetPhysicalDeviceProperties(physical_device, &phys_dev_props);

    {
        uint32_t n_props = 0;
        std::vector<VkExtensionProperties> props;
        instance_dispatch_table.EnumerateDeviceExtensionProperties(physical_device, NULL, &n_props, NULL);
        props.resize(n_props);
        instance_dispatch_table.EnumerateDeviceExtensionProperties(physical_device, NULL, &n_props, props.data());

        for (const auto &ext_prop : props) {
            phys_dev_extensions.insert(ext_prop.extensionName);
        }

        // Even if VK_KHR_format_feature_flags2 is available, we need to have
        // a path to grab that information from the physical device. This
        // requires to have VK_KHR_get_physical_device_properties2 enabled or
        // Vulkan 1.1 (which made this core).
        has_format_feature2 =
            (api_version >= VK_API_VERSION_1_1 || IsExtEnabled(instance_extensions.vk_khr_get_physical_device_properties2)) &&
            phys_dev_extensions.find(VK_KHR_FORMAT_FEATURE_FLAGS_2_EXTENSION_NAME) != phys_dev_extensions.end();
    }

    const auto &dev_ext = device_extensions;
    auto *phys_dev_props = &phys_dev_ext_props;

    // Vulkan 1.2 / 1.3 can get properties from single struct, otherwise need to add to it per extension
    if (dev_ext.vk_feature_version_1_2 || dev_ext.vk_feature_version_1_3) {
        GetPhysicalDeviceExtProperties(physical_device, dev_ext.vk_feature_version_1_2, &phys_dev_props_core11);
        GetPhysicalDeviceExtProperties(physical_device, dev_ext.vk_feature_version_1_2, &phys_dev_props_core12);
        if (dev_ext.vk_feature_version_1_3)
            GetPhysicalDeviceExtProperties(physical_device, dev_ext.vk_feature_version_1_3, &phys_dev_props_core13);
    } else {
        // VkPhysicalDeviceVulkan11Properties
        //
        // Can ingnore VkPhysicalDeviceIDProperties as it has no validation purpose

        if (dev_ext.vk_khr_multiview) {
            auto multiview_props = LvlInitStruct<VkPhysicalDeviceMultiviewProperties>();
            GetPhysicalDeviceExtProperties(physical_device, dev_ext.vk_khr_multiview, &multiview_props);
            phys_dev_props_core11.maxMultiviewViewCount = multiview_props.maxMultiviewViewCount;
            phys_dev_props_core11.maxMultiviewInstanceIndex = multiview_props.maxMultiviewInstanceIndex;
        }

        if (dev_ext.vk_khr_maintenance3) {
            auto maintenance3_props = LvlInitStruct<VkPhysicalDeviceMaintenance3Properties>();
            GetPhysicalDeviceExtProperties(physical_device, dev_ext.vk_khr_maintenance3, &maintenance3_props);
            phys_dev_props_core11.maxPerSetDescriptors = maintenance3_props.maxPerSetDescriptors;
            phys_dev_props_core11.maxMemoryAllocationSize = maintenance3_props.maxMemoryAllocationSize;
        }

        // Some 1.1 properties were added to core without previous extensions
        if (api_version >= VK_API_VERSION_1_1) {
            auto subgroup_prop = LvlInitStruct<VkPhysicalDeviceSubgroupProperties>();
            auto protected_memory_prop = LvlInitStruct<VkPhysicalDeviceProtectedMemoryProperties>(&subgroup_prop);
            auto prop2 = LvlInitStruct<VkPhysicalDeviceProperties2>(&protected_memory_prop);
            instance_dispatch_table.GetPhysicalDeviceProperties2(physical_device, &prop2);

            phys_dev_props_core11.subgroupSize = subgroup_prop.subgroupSize;
            phys_dev_props_core11.subgroupSupportedStages = subgroup_prop.supportedStages;
            phys_dev_props_core11.subgroupSupportedOperations = subgroup_prop.supportedOperations;
            phys_dev_props_core11.subgroupQuadOperationsInAllStages = subgroup_prop.quadOperationsInAllStages;

            phys_dev_props_core11.protectedNoFault = protected_memory_prop.protectedNoFault;
        }

        // VkPhysicalDeviceVulkan12Properties
        //
        // Can ingnore VkPhysicalDeviceDriverProperties as it has no validation purpose

        if (dev_ext.vk_ext_descriptor_indexing) {
            auto descriptor_indexing_prop = LvlInitStruct<VkPhysicalDeviceDescriptorIndexingProperties>();
            GetPhysicalDeviceExtProperties(physical_device, dev_ext.vk_ext_descriptor_indexing, &descriptor_indexing_prop);
            phys_dev_props_core12.maxUpdateAfterBindDescriptorsInAllPools =
                descriptor_indexing_prop.maxUpdateAfterBindDescriptorsInAllPools;
            phys_dev_props_core12.shaderUniformBufferArrayNonUniformIndexingNative =
                descriptor_indexing_prop.shaderUniformBufferArrayNonUniformIndexingNative;
            phys_dev_props_core12.shaderSampledImageArrayNonUniformIndexingNative =
                descriptor_indexing_prop.shaderSampledImageArrayNonUniformIndexingNative;
            phys_dev_props_core12.shaderStorageBufferArrayNonUniformIndexingNative =
                descriptor_indexing_prop.shaderStorageBufferArrayNonUniformIndexingNative;
            phys_dev_props_core12.shaderStorageImageArrayNonUniformIndexingNative =
                descriptor_indexing_prop.shaderStorageImageArrayNonUniformIndexingNative;
            phys_dev_props_core12.shaderInputAttachmentArrayNonUniformIndexingNative =
                descriptor_indexing_prop.shaderInputAttachmentArrayNonUniformIndexingNative;
            phys_dev_props_core12.robustBufferAccessUpdateAfterBind = descriptor_indexing_prop.robustBufferAccessUpdateAfterBind;
            phys_dev_props_core12.quadDivergentImplicitLod = descriptor_indexing_prop.quadDivergentImplicitLod;
            phys_dev_props_core12.maxPerStageDescriptorUpdateAfterBindSamplers =
                descriptor_indexing_prop.maxPerStageDescriptorUpdateAfterBindSamplers;
            phys_dev_props_core12.maxPerStageDescriptorUpdateAfterBindUniformBuffers =
                descriptor_indexing_prop.maxPerStageDescriptorUpdateAfterBindUniformBuffers;
            phys_dev_props_core12.maxPerStageDescriptorUpdateAfterBindStorageBuffers =
                descriptor_indexing_prop.maxPerStageDescriptorUpdateAfterBindStorageBuffers;
            phys_dev_props_core12.maxPerStageDescriptorUpdateAfterBindSampledImages =
                descriptor_indexing_prop.maxPerStageDescriptorUpdateAfterBindSampledImages;
            phys_dev_props_core12.maxPerStageDescriptorUpdateAfterBindStorageImages =
                descriptor_indexing_prop.maxPerStageDescriptorUpdateAfterBindStorageImages;
            phys_dev_props_core12.maxPerStageDescriptorUpdateAfterBindInputAttachments =
                descriptor_indexing_prop.maxPerStageDescriptorUpdateAfterBindInputAttachments;
            phys_dev_props_core12.maxPerStageUpdateAfterBindResources =
                descriptor_indexing_prop.maxPerStageUpdateAfterBindResources;
            phys_dev_props_core12.maxDescriptorSetUpdateAfterBindSamplers =
                descriptor_indexing_prop.maxDescriptorSetUpdateAfterBindSamplers;
            phys_dev_props_core12.maxDescriptorSetUpdateAfterBindUniformBuffers =
                descriptor_indexing_prop.maxDescriptorSetUpdateAfterBindUniformBuffers;
            phys_dev_props_core12.maxDescriptorSetUpdateAfterBindUniformBuffersDynamic =
                descriptor_indexing_prop.maxDescriptorSetUpdateAfterBindUniformBuffersDynamic;
            phys_dev_props_core12.maxDescriptorSetUpdateAfterBindStorageBuffers =
                descriptor_indexing_prop.maxDescriptorSetUpdateAfterBindStorageBuffers;
            phys_dev_props_core12.maxDescriptorSetUpdateAfterBindStorageBuffersDynamic =
                descriptor_indexing_prop.maxDescriptorSetUpdateAfterBindStorageBuffersDynamic;
            phys_dev_props_core12.maxDescriptorSetUpdateAfterBindSampledImages =
                descriptor_indexing_prop.maxDescriptorSetUpdateAfterBindSampledImages;
            phys_dev_props_core12.maxDescriptorSetUpdateAfterBindStorageImages =
                descriptor_indexing_prop.maxDescriptorSetUpdateAfterBindStorageImages;
            phys_dev_props_core12.maxDescriptorSetUpdateAfterBindInputAttachments =
                descriptor_indexing_prop.maxDescriptorSetUpdateAfterBindInputAttachments;
        }

        if (dev_ext.vk_khr_depth_stencil_resolve) {
            auto depth_stencil_resolve_props = LvlInitStruct<VkPhysicalDeviceDepthStencilResolveProperties>();
            GetPhysicalDeviceExtProperties(physical_device, dev_ext.vk_khr_depth_stencil_resolve, &depth_stencil_resolve_props);
            phys_dev_props_core12.supportedDepthResolveModes = depth_stencil_resolve_props.supportedDepthResolveModes;
            phys_dev_props_core12.supportedStencilResolveModes = depth_stencil_resolve_props.supportedStencilResolveModes;
            phys_dev_props_core12.independentResolveNone = depth_stencil_resolve_props.independentResolveNone;
            phys_dev_props_core12.independentResolve = depth_stencil_resolve_props.independentResolve;
        }

        if (dev_ext.vk_khr_timeline_semaphore) {
            auto timeline_semaphore_props = LvlInitStruct<VkPhysicalDeviceTimelineSemaphoreProperties>();
            GetPhysicalDeviceExtProperties(physical_device, dev_ext.vk_khr_timeline_semaphore, &timeline_semaphore_props);
            phys_dev_props_core12.maxTimelineSemaphoreValueDifference =
                timeline_semaphore_props.maxTimelineSemaphoreValueDifference;
        }

        if (dev_ext.vk_ext_sampler_filter_minmax) {
            auto sampler_filter_minmax_props = LvlInitStruct<VkPhysicalDeviceSamplerFilterMinmaxProperties>();
            GetPhysicalDeviceExtProperties(physical_device, dev_ext.vk_ext_sampler_filter_minmax, &sampler_filter_minmax_props);
            phys_dev_props_core12.filterMinmaxSingleComponentFormats =
                sampler_filter_minmax_props.filterMinmaxSingleComponentFormats;
            phys_dev_props_core12.filterMinmaxImageComponentMapping = sampler_filter_minmax_props.filterMinmaxImageComponentMapping;
        }

        if (dev_ext.vk_khr_shader_float_controls) {
            auto float_controls_props = LvlInitStruct<VkPhysicalDeviceFloatControlsProperties>();
            GetPhysicalDeviceExtProperties(physical_device, dev_ext.vk_khr_shader_float_controls, &float_controls_props);
            phys_dev_props_core12.denormBehaviorIndependence = float_controls_props.denormBehaviorIndependence;
            phys_dev_props_core12.roundingModeIndependence = float_controls_props.roundingModeIndependence;
            phys_dev_props_core12.shaderSignedZeroInfNanPreserveFloat16 =
                float_controls_props.shaderSignedZeroInfNanPreserveFloat16;
            phys_dev_props_core12.shaderSignedZeroInfNanPreserveFloat32 =
                float_controls_props.shaderSignedZeroInfNanPreserveFloat32;
            phys_dev_props_core12.shaderSignedZeroInfNanPreserveFloat64 =
                float_controls_props.shaderSignedZeroInfNanPreserveFloat64;
            phys_dev_props_core12.shaderDenormPreserveFloat16 = float_controls_props.shaderDenormPreserveFloat16;
            phys_dev_props_core12.shaderDenormPreserveFloat32 = float_controls_props.shaderDenormPreserveFloat32;
            phys_dev_props_core12.shaderDenormPreserveFloat64 = float_controls_props.shaderDenormPreserveFloat64;
            phys_dev_props_core12.shaderDenormFlushToZeroFloat16 = float_controls_props.shaderDenormFlushToZeroFloat16;
            phys_dev_props_core12.shaderDenormFlushToZeroFloat32 = float_controls_props.shaderDenormFlushToZeroFloat32;
            phys_dev_props_core12.shaderDenormFlushToZeroFloat64 = float_controls_props.shaderDenormFlushToZeroFloat64;
            phys_dev_props_core12.shaderRoundingModeRTEFloat16 = float_controls_props.shaderRoundingModeRTEFloat16;
            phys_dev_props_core12.shaderRoundingModeRTEFloat32 = float_controls_props.shaderRoundingModeRTEFloat32;
            phys_dev_props_core12.shaderRoundingModeRTEFloat64 = float_controls_props.shaderRoundingModeRTEFloat64;
            phys_dev_props_core12.shaderRoundingModeRTZFloat16 = float_controls_props.shaderRoundingModeRTZFloat16;
            phys_dev_props_core12.shaderRoundingModeRTZFloat32 = float_controls_props.shaderRoundingModeRTZFloat32;
            phys_dev_props_core12.shaderRoundingModeRTZFloat64 = float_controls_props.shaderRoundingModeRTZFloat64;
        }
    }

    // Extensions with properties to extract to DeviceExtensionProperties
    GetPhysicalDeviceExtProperties(physical_device, dev_ext.vk_khr_push_descriptor, &phys_dev_props->push_descriptor_props);
    GetPhysicalDeviceExtProperties(physical_device, dev_ext.vk_nv_shading_rate_image, &phys_dev_props->shading_rate_image_props);
    GetPhysicalDeviceExtProperties(physical_device, dev_ext.vk_nv_mesh_shader, &phys_dev_props->mesh_shader_props);
    GetPhysicalDeviceExtProperties(physical_device, dev_ext.vk_ext_inline_uniform_block,
                                   &phys_dev_props->inline_uniform_block_props);
    GetPhysicalDeviceExtProperties(physical_device, dev_ext.vk_ext_vertex_attribute_divisor,
                                   &phys_dev_props->vtx_attrib_divisor_props);
    GetPhysicalDeviceExtProperties(physical_device, dev_ext.vk_ext_transform_feedback, &phys_dev_props->transform_feedback_props);
    GetPhysicalDeviceExtProperties(physical_device, dev_ext.vk_nv_ray_tracing, &phys_dev_props->ray_tracing_propsNV);
    GetPhysicalDeviceExtProperties(physical_device, dev_ext.vk_khr_ray_tracing_pipeline, &phys_dev_props->ray_tracing_propsKHR);
    GetPhysicalDeviceExtProperties(physical_device, dev_ext.vk_khr_acceleration_structure, &phys_dev_props->acc_structure_props);
    GetPhysicalDeviceExtProperties(physical_device, dev_ext.vk_ext_texel_buffer_alignment,
                                   &phys_dev_props->texel_buffer_alignment_props);
    GetPhysicalDeviceExtProperties(physical_device, dev_ext.vk_ext_fragment_density_map,
                                   &phys_dev_props->fragment_density_map_props);
    GetPhysicalDeviceExtProperties(physical_device, dev_ext.vk_ext_fragment_density_map2,
                                   &phys_dev_props->fragment_density_map2_props);
    GetPhysicalDeviceExtProperties(physical_device, dev_ext.vk_qcom_fragment_density_map_offset,
                                   &phys_dev_props->fragment_density_map_offset_props);
    GetPhysicalDeviceExtProperties(physical_device, dev_ext.vk_khr_performance_query, &phys_dev_props->performance_query_props);
    GetPhysicalDeviceExtProperties(physical_device, dev_ext.vk_ext_sample_locations, &phys_dev_props->sample_locations_props);
    GetPhysicalDeviceExtProperties(physical_device, dev_ext.vk_ext_custom_border_color, &phys_dev_props->custom_border_color_props);
    GetPhysicalDeviceExtProperties(physical_device, dev_ext.vk_khr_multiview, &phys_dev_props->multiview_props);
    GetPhysicalDeviceExtProperties(physical_device, dev_ext.vk_khr_portability_subset, &phys_dev_props->portability_props);
    GetPhysicalDeviceExtProperties(physical_device, dev_ext.vk_khr_fragment_shading_rate,
                                   &phys_dev_props->fragment_shading_rate_props);
    GetPhysicalDeviceExtProperties(physical_device, dev_ext.vk_ext_provoking_vertex, &phys_dev_props->provoking_vertex_props);
    GetPhysicalDeviceExtProperties(physical_device, dev_ext.vk_ext_multi_draw, &phys_dev_props->multi_draw_props);
    GetPhysicalDeviceExtProperties(physical_device, dev_ext.vk_ext_discard_rectangles, &phys_dev_props->discard_rectangle_props);
    GetPhysicalDeviceExtProperties(physical_device, dev_ext.vk_ext_blend_operation_advanced,
                                   &phys_dev_props->blend_operation_advanced_props);
    GetPhysicalDeviceExtProperties(physical_device, dev_ext.vk_ext_conservative_rasterization,
                                   &phys_dev_props->conservative_rasterization_props);
    GetPhysicalDeviceExtProperties(physical_device, dev_ext.vk_ext_subgroup_size_control,
                                   &phys_dev_props->subgroup_size_control_props);
    GetPhysicalDeviceExtProperties(physical_device, dev_ext.vk_qcom_image_processing,&phys_dev_props->image_processing_props);
    if (api_version >= VK_API_VERSION_1_1) {
        GetPhysicalDeviceExtProperties(physical_device, &phys_dev_props->subgroup_properties);
    }

    if (IsExtEnabled(dev_ext.vk_nv_cooperative_matrix)) {
        // Get the needed cooperative_matrix properties
        auto cooperative_matrix_props = LvlInitStruct<VkPhysicalDeviceCooperativeMatrixPropertiesNV>();
        auto prop2 = LvlInitStruct<VkPhysicalDeviceProperties2>(&cooperative_matrix_props);
        instance_dispatch_table.GetPhysicalDeviceProperties2KHR(physical_device, &prop2);
        phys_dev_ext_props.cooperative_matrix_props = cooperative_matrix_props;

        uint32_t num_cooperative_matrix_properties = 0;
        instance_dispatch_table.GetPhysicalDeviceCooperativeMatrixPropertiesNV(physical_device, &num_cooperative_matrix_properties,
                                                                               NULL);
        cooperative_matrix_properties.resize(num_cooperative_matrix_properties, LvlInitStruct<VkCooperativeMatrixPropertiesNV>());

        instance_dispatch_table.GetPhysicalDeviceCooperativeMatrixPropertiesNV(physical_device, &num_cooperative_matrix_properties,
                                                                               cooperative_matrix_properties.data());
    }

    // Store queue family data
    if (pCreateInfo->pQueueCreateInfos != nullptr) {
        uint32_t num_queue_families = 0;
        instance_dispatch_table.GetPhysicalDeviceQueueFamilyProperties(physical_device, &num_queue_families, nullptr);
        std::vector<VkQueueFamilyProperties> queue_family_properties_list(num_queue_families);
        instance_dispatch_table.GetPhysicalDeviceQueueFamilyProperties(physical_device, &num_queue_families, queue_family_properties_list.data());

        for (uint32_t i = 0; i < pCreateInfo->queueCreateInfoCount; ++i) {
            const VkDeviceQueueCreateInfo &queue_create_info = pCreateInfo->pQueueCreateInfos[i];
            queue_family_index_set.insert(queue_create_info.queueFamilyIndex);
            device_queue_info_list.push_back(
                {i, queue_create_info.queueFamilyIndex, queue_create_info.flags, queue_create_info.queueCount});
        }
        for (const auto &queue_info : device_queue_info_list) {
            for (uint32_t i = 0; i < queue_info.queue_count; i++) {
                VkQueue queue = VK_NULL_HANDLE;
                // vkGetDeviceQueue2() was added in vulkan 1.1, and there was never a KHR version of it.
                if (api_version >= VK_API_VERSION_1_1 && queue_info.flags != 0) {
                    auto get_info = LvlInitStruct<VkDeviceQueueInfo2>();
                    get_info.flags = queue_info.flags;
                    get_info.queueFamilyIndex = queue_info.queue_family_index;
                    get_info.queueIndex = i;
                    DispatchGetDeviceQueue2(device, &get_info, &queue);
                } else {
                    DispatchGetDeviceQueue(device, queue_info.queue_family_index, i, &queue);
                }
                assert(queue != VK_NULL_HANDLE);
                Add(CreateQueue(queue, queue_info.queue_family_index, queue_info.flags,
                                queue_family_properties_list[queue_info.queue_family_index]));
            }
        }
    }
}

void ValidationStateTracker::PreCallRecordDestroyDevice(VkDevice device, const VkAllocationCallbacks *pAllocator) {
    if (!device) return;

    command_pool_map_.clear();
    assert(command_buffer_map_.empty());
    pipeline_map_.clear();
    render_pass_map_.clear();

    // This will also delete all sets in the pool & remove them from setMap
    descriptor_pool_map_.clear();
    // All sets should be removed
    assert(descriptor_set_map_.empty());
    desc_template_map_.clear();
    descriptor_set_layout_map_.clear();
    // Because swapchains are associated with Surfaces, which are at instance level,
    // they need to be explicitly destroyed here to avoid continued references to
    // the device we're destroying.
    for (auto &entry : swapchain_map_.snapshot()) {
        entry.second->Destroy();
    }
    swapchain_map_.clear();
    image_view_map_.clear();
    image_map_.clear();
    buffer_view_map_.clear();
    buffer_map_.clear();
    // Queues persist until device is destroyed
    for (auto &entry : queue_map_.snapshot()) {
        entry.second->Destroy();
    }
    queue_map_.clear();
}

void ValidationStateTracker::PreCallRecordQueueSubmit(VkQueue queue, uint32_t submitCount, const VkSubmitInfo *pSubmits,
                                                      VkFence fence) {
    auto queue_state = Get<QUEUE_STATE>(queue);

    uint64_t early_retire_seq = 0;

    if (submitCount == 0) {
        CB_SUBMISSION submission;
        submission.AddFence(Get<FENCE_STATE>(fence));
        early_retire_seq = queue_state->Submit(std::move(submission));
    }

    // Now process each individual submit
    for (uint32_t submit_idx = 0; submit_idx < submitCount; submit_idx++) {
        CB_SUBMISSION submission;
        const VkSubmitInfo *submit = &pSubmits[submit_idx];
        auto *timeline_semaphore_submit = LvlFindInChain<VkTimelineSemaphoreSubmitInfo>(submit->pNext);
        for (uint32_t i = 0; i < submit->waitSemaphoreCount; ++i) {
            uint64_t value{0};
            if (timeline_semaphore_submit && timeline_semaphore_submit->pWaitSemaphoreValues != nullptr &&
                (i < timeline_semaphore_submit->waitSemaphoreValueCount)) {
                value = timeline_semaphore_submit->pWaitSemaphoreValues[i];
            }
            submission.AddWaitSemaphore(Get<SEMAPHORE_STATE>(submit->pWaitSemaphores[i]), value);
        }

        for (uint32_t i = 0; i < submit->signalSemaphoreCount; ++i) {
            uint64_t value{0};
            if (timeline_semaphore_submit && timeline_semaphore_submit->pSignalSemaphoreValues != nullptr &&
                (i < timeline_semaphore_submit->signalSemaphoreValueCount)) {
                value = timeline_semaphore_submit->pSignalSemaphoreValues[i];
            }
            submission.AddSignalSemaphore(Get<SEMAPHORE_STATE>(submit->pSignalSemaphores[i]), value);
        }

        const auto perf_submit = LvlFindInChain<VkPerformanceQuerySubmitInfoKHR>(submit->pNext);
        submission.perf_submit_pass = perf_submit ? perf_submit->counterPassIndex : 0;

        for (uint32_t i = 0; i < submit->commandBufferCount; i++) {
            auto cb_state = Get<CMD_BUFFER_STATE>(submit->pCommandBuffers[i]);
            if (cb_state) {
                submission.AddCommandBuffer(std::move(cb_state));
            }
        }
        if (submit_idx == (submitCount - 1) && fence != VK_NULL_HANDLE) {
            submission.AddFence(Get<FENCE_STATE>(fence));
        }
        auto submit_seq = queue_state->Submit(std::move(submission));
        early_retire_seq = std::max(early_retire_seq, submit_seq);
    }

    if (early_retire_seq) {
        queue_state->NotifyAndWait(early_retire_seq);
    }
}

void ValidationStateTracker::RecordQueueSubmit2(VkQueue queue, uint32_t submitCount, const VkSubmitInfo2KHR *pSubmits,
                                                VkFence fence) {
    auto queue_state = Get<QUEUE_STATE>(queue);
    uint64_t early_retire_seq = 0;
    if (submitCount == 0) {
        CB_SUBMISSION submission;
        submission.AddFence(Get<FENCE_STATE>(fence));
        early_retire_seq = queue_state->Submit(std::move(submission));
    }

    for (uint32_t submit_idx = 0; submit_idx < submitCount; submit_idx++) {
        CB_SUBMISSION submission;
        const VkSubmitInfo2KHR *submit = &pSubmits[submit_idx];
        for (uint32_t i = 0; i < submit->waitSemaphoreInfoCount; ++i) {
            const auto &sem_info = submit->pWaitSemaphoreInfos[i];
            submission.AddWaitSemaphore(Get<SEMAPHORE_STATE>(sem_info.semaphore), sem_info.value);
        }
        for (uint32_t i = 0; i < submit->signalSemaphoreInfoCount; ++i) {
            const auto &sem_info = submit->pSignalSemaphoreInfos[i];
            submission.AddSignalSemaphore(Get<SEMAPHORE_STATE>(sem_info.semaphore), sem_info.value);
        }
        const auto perf_submit = lvl_find_in_chain<VkPerformanceQuerySubmitInfoKHR>(submit->pNext);
        submission.perf_submit_pass = perf_submit ? perf_submit->counterPassIndex : 0;

        for (uint32_t i = 0; i < submit->commandBufferInfoCount; i++) {
            submission.AddCommandBuffer(GetWrite<CMD_BUFFER_STATE>(submit->pCommandBufferInfos[i].commandBuffer));
        }
        if (submit_idx == (submitCount - 1)) {
            submission.AddFence(Get<FENCE_STATE>(fence));
        }
        auto submit_seq = queue_state->Submit(std::move(submission));
        early_retire_seq = std::max(early_retire_seq, submit_seq);
    }
    if (early_retire_seq) {
        queue_state->NotifyAndWait(early_retire_seq);
    }
}

void ValidationStateTracker::PreCallRecordQueueSubmit2KHR(VkQueue queue, uint32_t submitCount, const VkSubmitInfo2KHR *pSubmits,
                                                          VkFence fence) {
    RecordQueueSubmit2(queue, submitCount, pSubmits, fence);
}

void ValidationStateTracker::PreCallRecordQueueSubmit2(VkQueue queue, uint32_t submitCount, const VkSubmitInfo2 *pSubmits,
                                                       VkFence fence) {
    RecordQueueSubmit2(queue, submitCount, pSubmits, fence);
}

void ValidationStateTracker::PostCallRecordAllocateMemory(VkDevice device, const VkMemoryAllocateInfo *pAllocateInfo,
                                                          const VkAllocationCallbacks *pAllocator, VkDeviceMemory *pMemory,
                                                          VkResult result) {
    if (VK_SUCCESS != result) {
        return;
    }
    const auto &memory_type = phys_dev_mem_props.memoryTypes[pAllocateInfo->memoryTypeIndex];
    const auto &memory_heap = phys_dev_mem_props.memoryHeaps[memory_type.heapIndex];
    auto fake_address = fake_memory.Alloc(pAllocateInfo->allocationSize);

    layer_data::optional<DedicatedBinding> dedicated_binding;

    auto dedicated = LvlFindInChain<VkMemoryDedicatedAllocateInfo>(pAllocateInfo->pNext);
    if (dedicated) {
        if (dedicated->buffer) {
            auto buffer_state = Get<BUFFER_STATE>(dedicated->buffer);
            assert(buffer_state);
            if (!buffer_state) {
                return;
            }
            dedicated_binding.emplace(dedicated->buffer, buffer_state->createInfo);
        } else if (dedicated->image) {
            auto image_state = Get<IMAGE_STATE>(dedicated->image);
            assert(image_state);
            if (!image_state) {
                return;
            }
            dedicated_binding.emplace(dedicated->image, image_state->createInfo);
        }
    }
    Add(CreateDeviceMemoryState(*pMemory, pAllocateInfo, fake_address, memory_type, memory_heap, std::move(dedicated_binding),
                                physical_device_count));
    return;
}

void ValidationStateTracker::PreCallRecordFreeMemory(VkDevice device, VkDeviceMemory mem, const VkAllocationCallbacks *pAllocator) {
    auto mem_info = Get<DEVICE_MEMORY_STATE>(mem);
    if (mem_info) {
        fake_memory.Free(mem_info->fake_base_address);
    }
    Destroy<DEVICE_MEMORY_STATE>(mem);
}

void ValidationStateTracker::PreCallRecordQueueBindSparse(VkQueue queue, uint32_t bindInfoCount, const VkBindSparseInfo *pBindInfo,
                                                          VkFence fence) {
    auto queue_state = Get<QUEUE_STATE>(queue);

    uint64_t early_retire_seq = 0;

    for (uint32_t bind_idx = 0; bind_idx < bindInfoCount; ++bind_idx) {
        const VkBindSparseInfo &bind_info = pBindInfo[bind_idx];
        // Track objects tied to memory
        for (uint32_t j = 0; j < bind_info.bufferBindCount; j++) {
            for (uint32_t k = 0; k < bind_info.pBufferBinds[j].bindCount; k++) {
                auto sparse_binding = bind_info.pBufferBinds[j].pBinds[k];
                auto buffer_state = Get<BUFFER_STATE>(bind_info.pBufferBinds[j].buffer);
                auto mem_state = Get<DEVICE_MEMORY_STATE>(sparse_binding.memory);
                if (buffer_state) {
                    buffer_state->BindMemory(buffer_state.get(), mem_state, sparse_binding.memoryOffset,
                                             sparse_binding.resourceOffset, sparse_binding.size);
                }
            }
        }
        for (uint32_t j = 0; j < bind_info.imageOpaqueBindCount; j++) {
            for (uint32_t k = 0; k < bind_info.pImageOpaqueBinds[j].bindCount; k++) {
                auto sparse_binding = bind_info.pImageOpaqueBinds[j].pBinds[k];
                auto image_state = Get<IMAGE_STATE>(bind_info.pImageOpaqueBinds[j].image);
                auto mem_state = Get<DEVICE_MEMORY_STATE>(sparse_binding.memory);
                if (image_state) {
                    // An Android special image cannot get VkSubresourceLayout until the image binds a memory.
                    // See: VUID-vkGetImageSubresourceLayout-image-01895
                    if (!image_state->fragment_encoder) {
                        image_state->fragment_encoder =
                            layer_data::make_unique<const subresource_adapter::ImageRangeEncoder>(*image_state);
                    }
                    image_state->BindMemory(image_state.get(), mem_state, sparse_binding.memoryOffset,
                                            sparse_binding.resourceOffset, sparse_binding.size);
                }
            }
        }
        for (uint32_t j = 0; j < bind_info.imageBindCount; j++) {
            for (uint32_t k = 0; k < bind_info.pImageBinds[j].bindCount; k++) {
                auto sparse_binding = bind_info.pImageBinds[j].pBinds[k];
                // TODO: This size is broken for non-opaque bindings, need to update to comprehend full sparse binding data
                VkDeviceSize size = sparse_binding.extent.depth * sparse_binding.extent.height * sparse_binding.extent.width * 4;
                VkDeviceSize offset = sparse_binding.offset.z * sparse_binding.offset.y * sparse_binding.offset.x * 4;
                auto image_state = Get<IMAGE_STATE>(bind_info.pImageBinds[j].image);
                auto mem_state = Get<DEVICE_MEMORY_STATE>(sparse_binding.memory);
                if (image_state) {
                    // An Android special image cannot get VkSubresourceLayout until the image binds a memory.
                    // See: VUID-vkGetImageSubresourceLayout-image-01895
                    if (!image_state->fragment_encoder) {
                        image_state->fragment_encoder =
                            layer_data::make_unique<const subresource_adapter::ImageRangeEncoder>(*image_state);
                    }
                    image_state->BindMemory(image_state.get(), mem_state, sparse_binding.memoryOffset, offset, size);
                }
            }
        }
        auto timeline_info = LvlFindInChain<VkTimelineSemaphoreSubmitInfo>(bind_info.pNext);
        CB_SUBMISSION submission;
        for (uint32_t i = 0; i < bind_info.waitSemaphoreCount; ++i) {
            uint64_t payload = 0;
            if (timeline_info && i < timeline_info->waitSemaphoreValueCount) {
                payload = timeline_info->pWaitSemaphoreValues[i];
            }
            submission.AddWaitSemaphore(Get<SEMAPHORE_STATE>(bind_info.pWaitSemaphores[i]), payload);
        }
        for (uint32_t i = 0; i < bind_info.signalSemaphoreCount; ++i) {
            uint64_t payload = 0;
            if (timeline_info && i < timeline_info->signalSemaphoreValueCount) {
                payload = timeline_info->pSignalSemaphoreValues[i];
            }
            submission.AddSignalSemaphore(Get<SEMAPHORE_STATE>(bind_info.pSignalSemaphores[i]), payload);
        }
        if (bind_idx == (bindInfoCount - 1)) {
            submission.AddFence(Get<FENCE_STATE>(fence));
        }
        auto submit_seq = queue_state->Submit(std::move(submission));
        early_retire_seq = std::max(early_retire_seq, submit_seq);
    }

    if (early_retire_seq) {
        queue_state->NotifyAndWait(early_retire_seq);
    }
}

void ValidationStateTracker::PostCallRecordCreateSemaphore(VkDevice device, const VkSemaphoreCreateInfo *pCreateInfo,
                                                           const VkAllocationCallbacks *pAllocator, VkSemaphore *pSemaphore,
                                                           VkResult result) {
    if (VK_SUCCESS != result) return;
    Add(std::make_shared<SEMAPHORE_STATE>(*this, *pSemaphore, pCreateInfo));
}

void ValidationStateTracker::RecordImportSemaphoreState(VkSemaphore semaphore, VkExternalSemaphoreHandleTypeFlagBits handle_type,
                                                        VkSemaphoreImportFlags flags) {
    auto semaphore_state = Get<SEMAPHORE_STATE>(semaphore);
    if (semaphore_state) {
        semaphore_state->Import(handle_type, flags);
    }
}

void ValidationStateTracker::PreCallRecordSignalSemaphore(VkDevice device, const VkSemaphoreSignalInfo *pSignalInfo) {
    auto semaphore_state = Get<SEMAPHORE_STATE>(pSignalInfo->semaphore);
    if (semaphore_state) {
        auto value = pSignalInfo->value;  // const workaround
        semaphore_state->EnqueueSignal(nullptr, 0, value);
    }
}

void ValidationStateTracker::PreCallRecordSignalSemaphoreKHR(VkDevice device, const VkSemaphoreSignalInfo *pSignalInfo) {
    PreCallRecordSignalSemaphore(device, pSignalInfo);
}

void ValidationStateTracker::PostCallRecordSignalSemaphore(VkDevice device, const VkSemaphoreSignalInfo *pSignalInfo,
                                                              VkResult result) {
    auto semaphore_state = Get<SEMAPHORE_STATE>(pSignalInfo->semaphore);
    if (semaphore_state) {
        semaphore_state->Retire(nullptr, pSignalInfo->value);
    }
}

void ValidationStateTracker::PostCallRecordSignalSemaphoreKHR(VkDevice device, const VkSemaphoreSignalInfo *pSignalInfo,
                                                              VkResult result) {
    PostCallRecordSignalSemaphore(device, pSignalInfo, result);
}

void ValidationStateTracker::RecordMappedMemory(VkDeviceMemory mem, VkDeviceSize offset, VkDeviceSize size, void **ppData) {
    auto mem_info = Get<DEVICE_MEMORY_STATE>(mem);
    if (mem_info) {
        mem_info->mapped_range.offset = offset;
        mem_info->mapped_range.size = size;
        mem_info->p_driver_data = *ppData;
    }
}

void ValidationStateTracker::PostCallRecordWaitForFences(VkDevice device, uint32_t fenceCount, const VkFence *pFences,
                                                         VkBool32 waitAll, uint64_t timeout, VkResult result) {
    if (VK_SUCCESS != result) return;

    // When we know that all fences are complete we can clean/remove their CBs
    if ((VK_TRUE == waitAll) || (1 == fenceCount)) {
        for (uint32_t i = 0; i < fenceCount; i++) {
            auto fence_state = Get<FENCE_STATE>(pFences[i]);
            if (fence_state) {
                fence_state->NotifyAndWait();
            }
        }
    }
    // NOTE : Alternate case not handled here is when some fences have completed. In
    //  this case for app to guarantee which fences completed it will have to call
    //  vkGetFenceStatus() at which point we'll clean/remove their CBs if complete.
}

void ValidationStateTracker::PreRecordWaitSemaphores(VkDevice device, const VkSemaphoreWaitInfo *pWaitInfo, uint64_t timeout) {
    for (uint32_t i = 0; i < pWaitInfo->semaphoreCount; i++) {
        auto semaphore_state = Get<SEMAPHORE_STATE>(pWaitInfo->pSemaphores[i]);
        if (semaphore_state) {
            auto value = pWaitInfo->pValues[i];  // const workaround
            semaphore_state->EnqueueWait(nullptr, 0, value);
        }
    }
}

void ValidationStateTracker::PreCallRecordWaitSemaphores(VkDevice device, const VkSemaphoreWaitInfo *pWaitInfo, uint64_t timeout) {
    PreRecordWaitSemaphores(device, pWaitInfo, timeout);
}

void ValidationStateTracker::PreCallRecordWaitSemaphoresKHR(VkDevice device, const VkSemaphoreWaitInfo *pWaitInfo,
                                                             uint64_t timeout) {
    PreRecordWaitSemaphores(device, pWaitInfo, timeout);
}

void ValidationStateTracker::PostRecordWaitSemaphores(VkDevice device, const VkSemaphoreWaitInfo *pWaitInfo, uint64_t timeout,
                                                      VkResult result) {
    if (VK_SUCCESS != result) return;

    // Same logic as vkWaitForFences(). If some semaphores are not signaled, we will get their status when
    // the application calls vkGetSemaphoreCounterValue() on each of them.
    if ((pWaitInfo->flags & VK_SEMAPHORE_WAIT_ANY_BIT) == 0 || pWaitInfo->semaphoreCount == 1) {
        for (uint32_t i = 0; i < pWaitInfo->semaphoreCount; i++) {
            auto semaphore_state = Get<SEMAPHORE_STATE>(pWaitInfo->pSemaphores[i]);
            if (semaphore_state) {
                semaphore_state->NotifyAndWait(pWaitInfo->pValues[i]);
            }
        }
    }
}

void ValidationStateTracker::PostCallRecordWaitSemaphores(VkDevice device, const VkSemaphoreWaitInfo *pWaitInfo, uint64_t timeout,
                                                          VkResult result) {
    PostRecordWaitSemaphores(device, pWaitInfo, timeout, result);
}

void ValidationStateTracker::PostCallRecordWaitSemaphoresKHR(VkDevice device, const VkSemaphoreWaitInfo *pWaitInfo,
                                                             uint64_t timeout, VkResult result) {
    PostRecordWaitSemaphores(device, pWaitInfo, timeout, result);
}

void ValidationStateTracker::RecordGetSemaphoreCounterValue(VkDevice device, VkSemaphore semaphore, uint64_t *pValue,
                                                            VkResult result) {
    if (VK_SUCCESS != result) return;

    auto semaphore_state = Get<SEMAPHORE_STATE>(semaphore);
    if (semaphore_state) {
        semaphore_state->NotifyAndWait(*pValue);
    }
}

void ValidationStateTracker::PostCallRecordGetSemaphoreCounterValue(VkDevice device, VkSemaphore semaphore, uint64_t *pValue,
                                                                    VkResult result) {
    RecordGetSemaphoreCounterValue(device, semaphore, pValue, result);
}

void ValidationStateTracker::PostCallRecordGetSemaphoreCounterValueKHR(VkDevice device, VkSemaphore semaphore, uint64_t *pValue,
                                                                       VkResult result) {
    RecordGetSemaphoreCounterValue(device, semaphore, pValue, result);
}

void ValidationStateTracker::PostCallRecordGetFenceStatus(VkDevice device, VkFence fence, VkResult result) {
    if (VK_SUCCESS != result) return;
    auto fence_state = Get<FENCE_STATE>(fence);
    if (fence_state) {
        fence_state->NotifyAndWait();
    }
}

void ValidationStateTracker::RecordGetDeviceQueueState(uint32_t queue_family_index, VkDeviceQueueCreateFlags flags, VkQueue queue) {
    if (Get<QUEUE_STATE>(queue) == nullptr) {
        uint32_t num_queue_families = 0;
        instance_dispatch_table.GetPhysicalDeviceQueueFamilyProperties(physical_device, &num_queue_families, nullptr);
        std::vector<VkQueueFamilyProperties> queue_family_properties_list(num_queue_families);
        instance_dispatch_table.GetPhysicalDeviceQueueFamilyProperties(physical_device, &num_queue_families, queue_family_properties_list.data());

        Add(CreateQueue(queue, queue_family_index, flags, queue_family_properties_list[queue_family_index]));
    }
}

void ValidationStateTracker::PostCallRecordGetDeviceQueue(VkDevice device, uint32_t queueFamilyIndex, uint32_t queueIndex,
                                                          VkQueue *pQueue) {
    RecordGetDeviceQueueState(queueFamilyIndex, {}, *pQueue);
}

void ValidationStateTracker::PostCallRecordGetDeviceQueue2(VkDevice device, const VkDeviceQueueInfo2 *pQueueInfo, VkQueue *pQueue) {
    RecordGetDeviceQueueState(pQueueInfo->queueFamilyIndex, pQueueInfo->flags, *pQueue);
}

void ValidationStateTracker::PostCallRecordQueueWaitIdle(VkQueue queue, VkResult result) {
    if (VK_SUCCESS != result) return;
    auto queue_state = Get<QUEUE_STATE>(queue);
    if (queue_state) {
        queue_state->NotifyAndWait();
    }
}

void ValidationStateTracker::PostCallRecordDeviceWaitIdle(VkDevice device, VkResult result) {
    if (VK_SUCCESS != result) return;
    for (auto &queue : queue_map_.snapshot()) {
        queue.second->NotifyAndWait();
    }
}

void ValidationStateTracker::PreCallRecordDestroyFence(VkDevice device, VkFence fence, const VkAllocationCallbacks *pAllocator) {
    Destroy<FENCE_STATE>(fence);
}

void ValidationStateTracker::PreCallRecordDestroySemaphore(VkDevice device, VkSemaphore semaphore,
                                                           const VkAllocationCallbacks *pAllocator) {
    Destroy<SEMAPHORE_STATE>(semaphore);
}

void ValidationStateTracker::PreCallRecordDestroyEvent(VkDevice device, VkEvent event, const VkAllocationCallbacks *pAllocator) {
    Destroy<EVENT_STATE>(event);
}

void ValidationStateTracker::PreCallRecordDestroyQueryPool(VkDevice device, VkQueryPool queryPool,
                                                           const VkAllocationCallbacks *pAllocator) {
    Destroy<QUERY_POOL_STATE>(queryPool);
}

void ValidationStateTracker::UpdateBindBufferMemoryState(VkBuffer buffer, VkDeviceMemory mem, VkDeviceSize memoryOffset) {
    auto buffer_state = Get<BUFFER_STATE>(buffer);
    if (buffer_state) {
        // Track objects tied to memory
        auto mem_state = Get<DEVICE_MEMORY_STATE>(mem);
        if (mem_state) {
            buffer_state->BindMemory(buffer_state.get(), mem_state, memoryOffset, 0u, buffer_state->requirements.size);
        }
    }
}

void ValidationStateTracker::PostCallRecordBindBufferMemory(VkDevice device, VkBuffer buffer, VkDeviceMemory mem,
                                                            VkDeviceSize memoryOffset, VkResult result) {
    if (VK_SUCCESS != result) return;
    UpdateBindBufferMemoryState(buffer, mem, memoryOffset);
}

void ValidationStateTracker::PostCallRecordBindBufferMemory2(VkDevice device, uint32_t bindInfoCount,
                                                             const VkBindBufferMemoryInfo *pBindInfos, VkResult result) {
    for (uint32_t i = 0; i < bindInfoCount; i++) {
        UpdateBindBufferMemoryState(pBindInfos[i].buffer, pBindInfos[i].memory, pBindInfos[i].memoryOffset);
    }
}

void ValidationStateTracker::PostCallRecordBindBufferMemory2KHR(VkDevice device, uint32_t bindInfoCount,
                                                                const VkBindBufferMemoryInfo *pBindInfos, VkResult result) {
    for (uint32_t i = 0; i < bindInfoCount; i++) {
        UpdateBindBufferMemoryState(pBindInfos[i].buffer, pBindInfos[i].memory, pBindInfos[i].memoryOffset);
    }
}

void ValidationStateTracker::RecordGetBufferMemoryRequirementsState(VkBuffer buffer) {
    auto buffer_state = Get<BUFFER_STATE>(buffer);
    if (buffer_state) {
        buffer_state->memory_requirements_checked = true;
    }
}

void ValidationStateTracker::PostCallRecordGetBufferMemoryRequirements(VkDevice device, VkBuffer buffer,
                                                                       VkMemoryRequirements *pMemoryRequirements) {
    RecordGetBufferMemoryRequirementsState(buffer);
}

void ValidationStateTracker::PostCallRecordGetBufferMemoryRequirements2(VkDevice device,
                                                                        const VkBufferMemoryRequirementsInfo2 *pInfo,
                                                                        VkMemoryRequirements2 *pMemoryRequirements) {
    RecordGetBufferMemoryRequirementsState(pInfo->buffer);
}

void ValidationStateTracker::PostCallRecordGetBufferMemoryRequirements2KHR(VkDevice device,
                                                                           const VkBufferMemoryRequirementsInfo2 *pInfo,
                                                                           VkMemoryRequirements2 *pMemoryRequirements) {
    RecordGetBufferMemoryRequirementsState(pInfo->buffer);
}

void ValidationStateTracker::RecordGetImageMemoryRequirementsState(VkImage image, const VkImageMemoryRequirementsInfo2 *pInfo) {
    const VkImagePlaneMemoryRequirementsInfo *plane_info =
        (pInfo == nullptr) ? nullptr : LvlFindInChain<VkImagePlaneMemoryRequirementsInfo>(pInfo->pNext);
    auto image_state = Get<IMAGE_STATE>(image);
    if (image_state) {
        if (plane_info != nullptr) {
            // Multi-plane image
            if (plane_info->planeAspect == VK_IMAGE_ASPECT_PLANE_0_BIT) {
                image_state->memory_requirements_checked[0] = true;
            } else if (plane_info->planeAspect == VK_IMAGE_ASPECT_PLANE_1_BIT) {
                image_state->memory_requirements_checked[1] = true;
            } else if (plane_info->planeAspect == VK_IMAGE_ASPECT_PLANE_2_BIT) {
                image_state->memory_requirements_checked[2] = true;
            }
        } else if (!image_state->disjoint) {
            // Single Plane image
            image_state->memory_requirements_checked[0] = true;
        }
    }
}

void ValidationStateTracker::PostCallRecordGetImageMemoryRequirements(VkDevice device, VkImage image,
                                                                      VkMemoryRequirements *pMemoryRequirements) {
    RecordGetImageMemoryRequirementsState(image, nullptr);
}

void ValidationStateTracker::PostCallRecordGetImageMemoryRequirements2(VkDevice device, const VkImageMemoryRequirementsInfo2 *pInfo,
                                                                       VkMemoryRequirements2 *pMemoryRequirements) {
    RecordGetImageMemoryRequirementsState(pInfo->image, pInfo);
}

void ValidationStateTracker::PostCallRecordGetImageMemoryRequirements2KHR(VkDevice device,
                                                                          const VkImageMemoryRequirementsInfo2 *pInfo,
                                                                          VkMemoryRequirements2 *pMemoryRequirements) {
    RecordGetImageMemoryRequirementsState(pInfo->image, pInfo);
}

void ValidationStateTracker::PostCallRecordGetImageSparseMemoryRequirements(
    VkDevice device, VkImage image, uint32_t *pSparseMemoryRequirementCount,
    VkSparseImageMemoryRequirements *pSparseMemoryRequirements) {
    auto image_state = Get<IMAGE_STATE>(image);
    image_state->get_sparse_reqs_called = true;
}

void ValidationStateTracker::PostCallRecordGetImageSparseMemoryRequirements2(
    VkDevice device, const VkImageSparseMemoryRequirementsInfo2 *pInfo, uint32_t *pSparseMemoryRequirementCount,
    VkSparseImageMemoryRequirements2 *pSparseMemoryRequirements) {
    auto image_state = Get<IMAGE_STATE>(pInfo->image);
    image_state->get_sparse_reqs_called = true;
}

void ValidationStateTracker::PostCallRecordGetImageSparseMemoryRequirements2KHR(
    VkDevice device, const VkImageSparseMemoryRequirementsInfo2 *pInfo, uint32_t *pSparseMemoryRequirementCount,
    VkSparseImageMemoryRequirements2 *pSparseMemoryRequirements) {
    auto image_state = Get<IMAGE_STATE>(pInfo->image);
    image_state->get_sparse_reqs_called = true;
}

void ValidationStateTracker::PreCallRecordDestroyShaderModule(VkDevice device, VkShaderModule shaderModule,
                                                              const VkAllocationCallbacks *pAllocator) {
    Destroy<SHADER_MODULE_STATE>(shaderModule);
}

void ValidationStateTracker::PreCallRecordDestroyPipeline(VkDevice device, VkPipeline pipeline,
                                                          const VkAllocationCallbacks *pAllocator) {
    Destroy<PIPELINE_STATE>(pipeline);
}

void ValidationStateTracker::PreCallRecordDestroyPipelineLayout(VkDevice device, VkPipelineLayout pipelineLayout,
                                                                const VkAllocationCallbacks *pAllocator) {
    Destroy<PIPELINE_LAYOUT_STATE>(pipelineLayout);
}

void ValidationStateTracker::PreCallRecordDestroySampler(VkDevice device, VkSampler sampler,
                                                         const VkAllocationCallbacks *pAllocator) {
    if (!sampler) return;
    auto sampler_state = Get<SAMPLER_STATE>(sampler);
    // Any bound cmd buffers are now invalid
    if (sampler_state) {
        if (sampler_state->createInfo.borderColor == VK_BORDER_COLOR_INT_CUSTOM_EXT ||
            sampler_state->createInfo.borderColor == VK_BORDER_COLOR_FLOAT_CUSTOM_EXT) {
            custom_border_color_sampler_count--;
        }
    }
    Destroy<SAMPLER_STATE>(sampler);
}

void ValidationStateTracker::PreCallRecordDestroyDescriptorSetLayout(VkDevice device, VkDescriptorSetLayout descriptorSetLayout,
                                                                     const VkAllocationCallbacks *pAllocator) {
    Destroy<cvdescriptorset::DescriptorSetLayout>(descriptorSetLayout);
}

void ValidationStateTracker::PreCallRecordDestroyDescriptorPool(VkDevice device, VkDescriptorPool descriptorPool,
                                                                const VkAllocationCallbacks *pAllocator) {
    Destroy<DESCRIPTOR_POOL_STATE>(descriptorPool);
}

void ValidationStateTracker::PreCallRecordFreeCommandBuffers(VkDevice device, VkCommandPool commandPool,
                                                             uint32_t commandBufferCount, const VkCommandBuffer *pCommandBuffers) {
    auto pool = Get<COMMAND_POOL_STATE>(commandPool);
    if (pool) {
        pool->Free(commandBufferCount, pCommandBuffers);
    }
}

void ValidationStateTracker::PostCallRecordCreateCommandPool(VkDevice device, const VkCommandPoolCreateInfo *pCreateInfo,
                                                             const VkAllocationCallbacks *pAllocator, VkCommandPool *pCommandPool,
                                                             VkResult result) {
    if (VK_SUCCESS != result) return;
    auto queue_flags = physical_device_state->queue_family_properties[pCreateInfo->queueFamilyIndex].queueFlags;
    Add(std::make_shared<COMMAND_POOL_STATE>(this, *pCommandPool, pCreateInfo, queue_flags));
}

void ValidationStateTracker::PostCallRecordCreateQueryPool(VkDevice device, const VkQueryPoolCreateInfo *pCreateInfo,
                                                           const VkAllocationCallbacks *pAllocator, VkQueryPool *pQueryPool,
                                                           VkResult result) {
    if (VK_SUCCESS != result) return;

    uint32_t index_count = 0, n_perf_pass = 0;
    bool has_cb = false, has_rb = false;
    if (pCreateInfo->queryType == VK_QUERY_TYPE_PERFORMANCE_QUERY_KHR) {
        const auto *perf = LvlFindInChain<VkQueryPoolPerformanceCreateInfoKHR>(pCreateInfo->pNext);
        index_count = perf->counterIndexCount;

        const QUEUE_FAMILY_PERF_COUNTERS &counters = *physical_device_state->perf_counters[perf->queueFamilyIndex];
        for (uint32_t i = 0; i < perf->counterIndexCount; i++) {
            const auto &counter = counters.counters[perf->pCounterIndices[i]];
            switch (counter.scope) {
                case VK_QUERY_SCOPE_COMMAND_BUFFER_KHR:
                    has_cb = true;
                    break;
                case VK_QUERY_SCOPE_RENDER_PASS_KHR:
                    has_rb = true;
                    break;
                default:
                    break;
            }
        }

        DispatchGetPhysicalDeviceQueueFamilyPerformanceQueryPassesKHR(physical_device_state->PhysDev(), perf, &n_perf_pass);
    }

    Add(std::make_shared<QUERY_POOL_STATE>(*pQueryPool, pCreateInfo, index_count, n_perf_pass, has_cb, has_rb));

}

void ValidationStateTracker::PreCallRecordDestroyCommandPool(VkDevice device, VkCommandPool commandPool,
                                                             const VkAllocationCallbacks *pAllocator) {
    Destroy<COMMAND_POOL_STATE>(commandPool);
}

void ValidationStateTracker::PostCallRecordResetCommandPool(VkDevice device, VkCommandPool commandPool,
                                                            VkCommandPoolResetFlags flags, VkResult result) {
    if (VK_SUCCESS != result) return;
    // Reset all of the CBs allocated from this pool
    auto pool = Get<COMMAND_POOL_STATE>(commandPool);
    if (pool) {
        pool->Reset();
    }
}

void ValidationStateTracker::PostCallRecordResetFences(VkDevice device, uint32_t fenceCount, const VkFence *pFences,
                                                       VkResult result) {
    for (uint32_t i = 0; i < fenceCount; ++i) {
        auto fence_state = Get<FENCE_STATE>(pFences[i]);
        if (fence_state) {
            fence_state->Reset();
        }
    }
}

void ValidationStateTracker::PreCallRecordDestroyFramebuffer(VkDevice device, VkFramebuffer framebuffer,
                                                             const VkAllocationCallbacks *pAllocator) {
    Destroy<FRAMEBUFFER_STATE>(framebuffer);
}

void ValidationStateTracker::PreCallRecordDestroyRenderPass(VkDevice device, VkRenderPass renderPass,
                                                            const VkAllocationCallbacks *pAllocator) {
    Destroy<RENDER_PASS_STATE>(renderPass);
}

void ValidationStateTracker::PostCallRecordCreateFence(VkDevice device, const VkFenceCreateInfo *pCreateInfo,
                                                       const VkAllocationCallbacks *pAllocator, VkFence *pFence, VkResult result) {
    if (VK_SUCCESS != result) return;
    Add(std::make_shared<FENCE_STATE>(*this, *pFence, pCreateInfo));
}

std::shared_ptr<PIPELINE_STATE> ValidationStateTracker::CreateGraphicsPipelineState(
    const VkGraphicsPipelineCreateInfo *pCreateInfo, std::shared_ptr<const RENDER_PASS_STATE> &&render_pass,
    std::shared_ptr<const PIPELINE_LAYOUT_STATE> &&layout) const {
    return std::make_shared<PIPELINE_STATE>(this, pCreateInfo, std::move(render_pass), std::move(layout));
}

bool ValidationStateTracker::PreCallValidateCreateGraphicsPipelines(VkDevice device, VkPipelineCache pipelineCache, uint32_t count,
                                                                    const VkGraphicsPipelineCreateInfo *pCreateInfos,
                                                                    const VkAllocationCallbacks *pAllocator, VkPipeline *pPipelines,
                                                                    void *cgpl_state_data) const {
    bool skip = false;
    // Set up the state that CoreChecks, gpu_validation and later StateTracker Record will use.
    create_graphics_pipeline_api_state *cgpl_state = reinterpret_cast<create_graphics_pipeline_api_state *>(cgpl_state_data);
    cgpl_state->pCreateInfos = pCreateInfos;  // GPU validation can alter this, so we have to set a default value for the Chassis
    cgpl_state->pipe_state.reserve(count);
    for (uint32_t i = 0; i < count; i++) {
        const auto &create_info = pCreateInfos[i];
        auto layout_state = Get<PIPELINE_LAYOUT_STATE>(create_info.layout);
        std::shared_ptr<const RENDER_PASS_STATE> render_pass;

        if (pCreateInfos[i].renderPass != VK_NULL_HANDLE) {
            render_pass = Get<RENDER_PASS_STATE>(create_info.renderPass);
        } else if (enabled_features.core13.dynamicRendering) {
            auto dynamic_rendering = LvlFindInChain<VkPipelineRenderingCreateInfo>(create_info.pNext);
            render_pass = std::make_shared<RENDER_PASS_STATE>(dynamic_rendering);
        } else {
            const bool is_graphics_lib = GetGraphicsLibType(create_info) != static_cast<VkGraphicsPipelineLibraryFlagsEXT>(0);
            const bool has_link_info = LvlFindInChain<VkPipelineLibraryCreateInfoKHR>(create_info.pNext) != nullptr;
            if (!is_graphics_lib && !has_link_info) {
                skip = true;
            }
        }
        cgpl_state->pipe_state.push_back(
            CreateGraphicsPipelineState(&create_info, std::move(render_pass), std::move(layout_state)));
    }
    return skip;
}

void ValidationStateTracker::PostCallRecordCreateGraphicsPipelines(VkDevice device, VkPipelineCache pipelineCache, uint32_t count,
                                                                   const VkGraphicsPipelineCreateInfo *pCreateInfos,
                                                                   const VkAllocationCallbacks *pAllocator, VkPipeline *pPipelines,
                                                                   VkResult result, void *cgpl_state_data) {
    create_graphics_pipeline_api_state *cgpl_state = reinterpret_cast<create_graphics_pipeline_api_state *>(cgpl_state_data);
    // This API may create pipelines regardless of the return value
    for (uint32_t i = 0; i < count; i++) {
        if (pPipelines[i] != VK_NULL_HANDLE) {
            (cgpl_state->pipe_state)[i]->SetHandle(pPipelines[i]);
            Add(std::move((cgpl_state->pipe_state)[i]));
        }
    }
    cgpl_state->pipe_state.clear();
}

std::shared_ptr<PIPELINE_STATE> ValidationStateTracker::CreateComputePipelineState(
    const VkComputePipelineCreateInfo *pCreateInfo, std::shared_ptr<const PIPELINE_LAYOUT_STATE> &&layout) const {
    return std::make_shared<PIPELINE_STATE>(this, pCreateInfo, std::move(layout));
}

bool ValidationStateTracker::PreCallValidateCreateComputePipelines(VkDevice device, VkPipelineCache pipelineCache, uint32_t count,
                                                                   const VkComputePipelineCreateInfo *pCreateInfos,
                                                                   const VkAllocationCallbacks *pAllocator, VkPipeline *pPipelines,
                                                                   void *ccpl_state_data) const {
    auto *ccpl_state = reinterpret_cast<create_compute_pipeline_api_state *>(ccpl_state_data);
    ccpl_state->pCreateInfos = pCreateInfos;  // GPU validation can alter this, so we have to set a default value for the Chassis
    ccpl_state->pipe_state.reserve(count);
    for (uint32_t i = 0; i < count; i++) {
        // Create and initialize internal tracking data structure
        ccpl_state->pipe_state.push_back(
            CreateComputePipelineState(&pCreateInfos[i], Get<PIPELINE_LAYOUT_STATE>(pCreateInfos[i].layout)));
    }
    return false;
}

void ValidationStateTracker::PostCallRecordCreateComputePipelines(VkDevice device, VkPipelineCache pipelineCache, uint32_t count,
                                                                  const VkComputePipelineCreateInfo *pCreateInfos,
                                                                  const VkAllocationCallbacks *pAllocator, VkPipeline *pPipelines,
                                                                  VkResult result, void *ccpl_state_data) {
    create_compute_pipeline_api_state *ccpl_state = reinterpret_cast<create_compute_pipeline_api_state *>(ccpl_state_data);

    // This API may create pipelines regardless of the return value
    for (uint32_t i = 0; i < count; i++) {
        if (pPipelines[i] != VK_NULL_HANDLE) {
            (ccpl_state->pipe_state)[i]->SetHandle(pPipelines[i]);
            Add(std::move((ccpl_state->pipe_state)[i]));
        }
    }
    ccpl_state->pipe_state.clear();
}

std::shared_ptr<PIPELINE_STATE> ValidationStateTracker::CreateRayTracingPipelineState(
    const VkRayTracingPipelineCreateInfoNV *pCreateInfo, std::shared_ptr<const PIPELINE_LAYOUT_STATE> &&layout) const {
    return std::make_shared<PIPELINE_STATE>(this, pCreateInfo, std::move(layout));
}

bool ValidationStateTracker::PreCallValidateCreateRayTracingPipelinesNV(VkDevice device, VkPipelineCache pipelineCache,
                                                                        uint32_t count,
                                                                        const VkRayTracingPipelineCreateInfoNV *pCreateInfos,
                                                                        const VkAllocationCallbacks *pAllocator,
                                                                        VkPipeline *pPipelines, void *crtpl_state_data) const {
    auto *crtpl_state = reinterpret_cast<create_ray_tracing_pipeline_api_state *>(crtpl_state_data);
    crtpl_state->pipe_state.reserve(count);
    for (uint32_t i = 0; i < count; i++) {
        // Create and initialize internal tracking data structure
        crtpl_state->pipe_state.push_back(
            CreateRayTracingPipelineState(&pCreateInfos[i], Get<PIPELINE_LAYOUT_STATE>(pCreateInfos[i].layout)));
    }
    return false;
}

void ValidationStateTracker::PostCallRecordCreateRayTracingPipelinesNV(
    VkDevice device, VkPipelineCache pipelineCache, uint32_t count, const VkRayTracingPipelineCreateInfoNV *pCreateInfos,
    const VkAllocationCallbacks *pAllocator, VkPipeline *pPipelines, VkResult result, void *crtpl_state_data) {
    auto *crtpl_state = reinterpret_cast<create_ray_tracing_pipeline_api_state *>(crtpl_state_data);
    // This API may create pipelines regardless of the return value
    for (uint32_t i = 0; i < count; i++) {
        if (pPipelines[i] != VK_NULL_HANDLE) {
            (crtpl_state->pipe_state)[i]->SetHandle(pPipelines[i]);
            Add(std::move((crtpl_state->pipe_state)[i]));
        }
    }
    crtpl_state->pipe_state.clear();
}

std::shared_ptr<PIPELINE_STATE> ValidationStateTracker::CreateRayTracingPipelineState(
    const VkRayTracingPipelineCreateInfoKHR *pCreateInfo, std::shared_ptr<const PIPELINE_LAYOUT_STATE> &&layout) const {
    return std::make_shared<PIPELINE_STATE>(this, pCreateInfo, std::move(layout));
}

bool ValidationStateTracker::PreCallValidateCreateRayTracingPipelinesKHR(VkDevice device, VkDeferredOperationKHR deferredOperation,
                                                                         VkPipelineCache pipelineCache, uint32_t count,
                                                                         const VkRayTracingPipelineCreateInfoKHR *pCreateInfos,
                                                                         const VkAllocationCallbacks *pAllocator,
                                                                         VkPipeline *pPipelines, void *crtpl_state_data) const {
    auto crtpl_state = reinterpret_cast<create_ray_tracing_pipeline_khr_api_state *>(crtpl_state_data);
    crtpl_state->pipe_state.reserve(count);
    for (uint32_t i = 0; i < count; i++) {
        // Create and initialize internal tracking data structure
        crtpl_state->pipe_state.push_back(
            CreateRayTracingPipelineState(&pCreateInfos[i], Get<PIPELINE_LAYOUT_STATE>(pCreateInfos[i].layout)));
    }
    return false;
}

void ValidationStateTracker::PostCallRecordCreateRayTracingPipelinesKHR(VkDevice device, VkDeferredOperationKHR deferredOperation,
                                                                        VkPipelineCache pipelineCache, uint32_t count,
                                                                        const VkRayTracingPipelineCreateInfoKHR *pCreateInfos,
                                                                        const VkAllocationCallbacks *pAllocator,
                                                                        VkPipeline *pPipelines, VkResult result,
                                                                        void *crtpl_state_data) {
    auto *crtpl_state = reinterpret_cast<create_ray_tracing_pipeline_khr_api_state *>(crtpl_state_data);
    bool operation_is_deferred = (deferredOperation != VK_NULL_HANDLE && result == VK_OPERATION_DEFERRED_KHR);
    // This API may create pipelines regardless of the return value

    if (!operation_is_deferred) {
        for (uint32_t i = 0; i < count; i++) {
            if (pPipelines[i] != VK_NULL_HANDLE) {
                (crtpl_state->pipe_state)[i]->SetHandle(pPipelines[i]);
                Add(std::move((crtpl_state->pipe_state)[i]));
            }
        }
    } else {
        auto layer_data = GetLayerDataPtr(get_dispatch_key(device), layer_data_map);
        if (wrap_handles) {
            deferredOperation = layer_data->Unwrap(deferredOperation);
        }
        std::vector<std::function<void(const std::vector<VkPipeline> &)>> cleanup_fn;
        auto find_res = layer_data->deferred_operation_post_check.pop(deferredOperation);
        if (find_res->first) {
            cleanup_fn = std::move(find_res->second);
        }
        auto &pipeline_states = crtpl_state->pipe_state;
        // Mutable lambda because we want to move the shared pointer contained in the copied vector
        cleanup_fn.emplace_back([this, pipeline_states](const std::vector<VkPipeline> &pipelines) mutable {
            for (size_t i = 0; i < pipeline_states.size(); ++i) {
                pipeline_states[i]->SetHandle(pipelines[i]);
                this->Add(std::move(pipeline_states[i]));
            }
        });
        layer_data->deferred_operation_post_check.insert(deferredOperation, cleanup_fn);
    }
    crtpl_state->pipe_state.clear();
}

void ValidationStateTracker::PostCallRecordCreateSampler(VkDevice device, const VkSamplerCreateInfo *pCreateInfo,
                                                         const VkAllocationCallbacks *pAllocator, VkSampler *pSampler,
                                                         VkResult result) {
    Add(std::make_shared<SAMPLER_STATE>(pSampler, pCreateInfo));
    if (pCreateInfo->borderColor == VK_BORDER_COLOR_INT_CUSTOM_EXT ||
        pCreateInfo->borderColor == VK_BORDER_COLOR_FLOAT_CUSTOM_EXT) {
        custom_border_color_sampler_count++;
    }
}

void ValidationStateTracker::PostCallRecordCreateDescriptorSetLayout(VkDevice device,
                                                                     const VkDescriptorSetLayoutCreateInfo *pCreateInfo,
                                                                     const VkAllocationCallbacks *pAllocator,
                                                                     VkDescriptorSetLayout *pSetLayout, VkResult result) {
    if (VK_SUCCESS != result) return;
    Add(std::make_shared<cvdescriptorset::DescriptorSetLayout>(pCreateInfo, *pSetLayout));
}

void ValidationStateTracker::PostCallRecordCreatePipelineLayout(VkDevice device, const VkPipelineLayoutCreateInfo *pCreateInfo,
                                                                const VkAllocationCallbacks *pAllocator,
                                                                VkPipelineLayout *pPipelineLayout, VkResult result) {
    if (VK_SUCCESS != result) return;
    Add(std::make_shared<PIPELINE_LAYOUT_STATE>(this, *pPipelineLayout, pCreateInfo));
}

std::shared_ptr<DESCRIPTOR_POOL_STATE> ValidationStateTracker::CreateDescriptorPoolState(
    VkDescriptorPool pool, const VkDescriptorPoolCreateInfo *pCreateInfo) {
    return std::make_shared<DESCRIPTOR_POOL_STATE>(this, pool, pCreateInfo);
}

void ValidationStateTracker::PostCallRecordCreateDescriptorPool(VkDevice device, const VkDescriptorPoolCreateInfo *pCreateInfo,
                                                                const VkAllocationCallbacks *pAllocator,
                                                                VkDescriptorPool *pDescriptorPool, VkResult result) {
    if (VK_SUCCESS != result) return;
    Add(CreateDescriptorPoolState(*pDescriptorPool, pCreateInfo));
}

void ValidationStateTracker::PostCallRecordResetDescriptorPool(VkDevice device, VkDescriptorPool descriptorPool,
                                                               VkDescriptorPoolResetFlags flags, VkResult result) {
    if (VK_SUCCESS != result) return;
    auto pool = Get<DESCRIPTOR_POOL_STATE>(descriptorPool);
    if (pool) {
        pool->Reset();
    }
}

bool ValidationStateTracker::PreCallValidateAllocateDescriptorSets(VkDevice device,
                                                                   const VkDescriptorSetAllocateInfo *pAllocateInfo,
                                                                   VkDescriptorSet *pDescriptorSets, void *ads_state_data) const {
    // Always update common data
    cvdescriptorset::AllocateDescriptorSetsData *ads_state =
        reinterpret_cast<cvdescriptorset::AllocateDescriptorSetsData *>(ads_state_data);
    UpdateAllocateDescriptorSetsData(pAllocateInfo, ads_state);

    return false;
}

// Allocation state was good and call down chain was made so update state based on allocating descriptor sets
void ValidationStateTracker::PostCallRecordAllocateDescriptorSets(VkDevice device, const VkDescriptorSetAllocateInfo *pAllocateInfo,
                                                                  VkDescriptorSet *pDescriptorSets, VkResult result,
                                                                  void *ads_state_data) {
    if (VK_SUCCESS != result) return;
    // All the updates are contained in a single cvdescriptorset function
    cvdescriptorset::AllocateDescriptorSetsData *ads_state =
        reinterpret_cast<cvdescriptorset::AllocateDescriptorSetsData *>(ads_state_data);
    auto pool_state = Get<DESCRIPTOR_POOL_STATE>(pAllocateInfo->descriptorPool);
    if (pool_state) {
        pool_state->Allocate(pAllocateInfo, pDescriptorSets, ads_state);
    }
}

void ValidationStateTracker::PreCallRecordFreeDescriptorSets(VkDevice device, VkDescriptorPool descriptorPool, uint32_t count,
                                                             const VkDescriptorSet *pDescriptorSets) {
    auto pool_state = Get<DESCRIPTOR_POOL_STATE>(descriptorPool);
    if (pool_state) {
        pool_state->Free(count, pDescriptorSets);
    }
}

void ValidationStateTracker::PreCallRecordUpdateDescriptorSets(VkDevice device, uint32_t descriptorWriteCount,
                                                               const VkWriteDescriptorSet *pDescriptorWrites,
                                                               uint32_t descriptorCopyCount,
                                                               const VkCopyDescriptorSet *pDescriptorCopies) {
    cvdescriptorset::PerformUpdateDescriptorSets(this, descriptorWriteCount, pDescriptorWrites, descriptorCopyCount,
                                                 pDescriptorCopies);
}

void ValidationStateTracker::PostCallRecordAllocateCommandBuffers(VkDevice device, const VkCommandBufferAllocateInfo *pCreateInfo,
                                                                  VkCommandBuffer *pCommandBuffers, VkResult result) {
    if (VK_SUCCESS != result) return;
    auto pool = Get<COMMAND_POOL_STATE>(pCreateInfo->commandPool);
    if (pool) {
        pool->Allocate(pCreateInfo, pCommandBuffers);
    }
}

void ValidationStateTracker::PreCallRecordBeginCommandBuffer(VkCommandBuffer commandBuffer,
                                                             const VkCommandBufferBeginInfo *pBeginInfo) {
    auto cb_state = GetWrite<CMD_BUFFER_STATE>(commandBuffer);
    if (!cb_state) return;

    cb_state->Begin(pBeginInfo);
}

void ValidationStateTracker::PostCallRecordEndCommandBuffer(VkCommandBuffer commandBuffer, VkResult result) {
    auto cb_state = GetWrite<CMD_BUFFER_STATE>(commandBuffer);
    if (!cb_state) return;

    cb_state->End(result);
}

void ValidationStateTracker::PostCallRecordResetCommandBuffer(VkCommandBuffer commandBuffer, VkCommandBufferResetFlags flags,
                                                              VkResult result) {
    if (VK_SUCCESS == result) {
        auto cb_state = GetWrite<CMD_BUFFER_STATE>(commandBuffer);
        if (cb_state) {
            cb_state->Reset();
        }
    }
}

CBStatusFlags MakeStaticStateMask(VkPipelineDynamicStateCreateInfo const *ds) {
    // initially assume everything is static state
    CBStatusFlags flags = CBSTATUS_ALL_STATE_SET;

    if (ds) {
        for (uint32_t i = 0; i < ds->dynamicStateCount; i++) {
            flags &= ~ConvertToCBStatusFlagBits(ds->pDynamicStates[i]);
        }
    }
    return flags;
}

// Validation cache:
// CV is the bottommost implementor of this extension. Don't pass calls down.

void ValidationStateTracker::PreCallRecordCmdBindPipeline(VkCommandBuffer commandBuffer, VkPipelineBindPoint pipelineBindPoint,
                                                          VkPipeline pipeline) {
    auto cb_state = GetWrite<CMD_BUFFER_STATE>(commandBuffer);
    assert(cb_state);
    cb_state->RecordCmd(CMD_BINDPIPELINE);

    auto pipe_state = Get<PIPELINE_STATE>(pipeline);
    if (VK_PIPELINE_BIND_POINT_GRAPHICS == pipelineBindPoint) {
        const auto *raster_state = pipe_state->RasterizationState();
        bool rasterization_enabled = raster_state && !raster_state->rasterizerDiscardEnable;
        const auto *viewport_state = pipe_state->ViewportState();
        const auto *dynamic_state = pipe_state->DynamicState();
        cb_state->status &= ~cb_state->static_status;
        cb_state->static_status = MakeStaticStateMask(dynamic_state ? dynamic_state->ptr() : nullptr);
        cb_state->status |= cb_state->static_status;
        cb_state->dynamic_status = CBSTATUS_ALL_STATE_SET & (~cb_state->static_status);

        // Used to calculate CMD_BUFFER_STATE::usedViewportScissorCount upon draw command with this graphics pipeline.
        // If rasterization disabled (no viewport/scissors used), or the actual number of viewports/scissors is dynamic (unknown at
        // this time), then these are set to 0 to disable this checking.
        auto has_dynamic_viewport_count = cb_state->dynamic_status & CBSTATUS_VIEWPORT_WITH_COUNT_SET;
        auto has_dynamic_scissor_count = cb_state->dynamic_status & CBSTATUS_SCISSOR_WITH_COUNT_SET;
        cb_state->pipelineStaticViewportCount =
            has_dynamic_viewport_count || !rasterization_enabled ? 0 : viewport_state->viewportCount;
        cb_state->pipelineStaticScissorCount =
            has_dynamic_scissor_count || !rasterization_enabled ? 0 : viewport_state->scissorCount;

        // Trash dynamic viewport/scissor state if pipeline defines static state and enabled rasterization.
        // akeley98 NOTE: There's a bit of an ambiguity in the spec, whether binding such a pipeline overwrites
        // the entire viewport (scissor) array, or only the subsection defined by the viewport (scissor) count.
        // I am taking the latter interpretation based on the implementation details of NVIDIA's Vulkan driver.
        if (!has_dynamic_viewport_count) {
            cb_state->trashedViewportCount = true;
            if (rasterization_enabled && (cb_state->static_status & CBSTATUS_VIEWPORT_SET)) {
                cb_state->trashedViewportMask |= (uint32_t(1) << viewport_state->viewportCount) - 1u;
                // should become = ~uint32_t(0) if the other interpretation is correct.
            }
        }
        if (!has_dynamic_scissor_count) {
            cb_state->trashedScissorCount = true;
            if (rasterization_enabled && (cb_state->static_status & CBSTATUS_SCISSOR_SET)) {
                cb_state->trashedScissorMask |= (uint32_t(1) << viewport_state->scissorCount) - 1u;
                // should become = ~uint32_t(0) if the other interpretation is correct.
            }
        }
    }
    cb_state->BindPipeline(ConvertToLvlBindPoint(pipelineBindPoint), pipe_state.get());
    if (!disabled[command_buffer_state]) {
        cb_state->AddChild(pipe_state);
    }
}

void ValidationStateTracker::PreCallRecordCmdSetViewport(VkCommandBuffer commandBuffer, uint32_t firstViewport,
                                                         uint32_t viewportCount, const VkViewport *pViewports) {
    auto cb_state = GetWrite<CMD_BUFFER_STATE>(commandBuffer);
    cb_state->RecordStateCmd(CMD_SETVIEWPORT, CBSTATUS_VIEWPORT_SET);
    uint32_t bits = ((1u << viewportCount) - 1u) << firstViewport;
    cb_state->viewportMask |= bits;
    cb_state->trashedViewportMask &= ~bits;

    cb_state->dynamicViewports.resize(std::max(size_t(firstViewport + viewportCount), cb_state->dynamicViewports.size()));
    for (size_t i = 0; i < viewportCount; ++i) {
        cb_state->dynamicViewports[firstViewport + i] = pViewports[i];
    }
}

void ValidationStateTracker::PreCallRecordCmdSetExclusiveScissorNV(VkCommandBuffer commandBuffer, uint32_t firstExclusiveScissor,
                                                                   uint32_t exclusiveScissorCount,
                                                                   const VkRect2D *pExclusiveScissors) {
    auto cb_state = GetWrite<CMD_BUFFER_STATE>(commandBuffer);
    cb_state->RecordStateCmd(CMD_SETEXCLUSIVESCISSORNV, CBSTATUS_EXCLUSIVE_SCISSOR_SET);
    // TODO: We don't have VUIDs for validating that all exclusive scissors have been set.
    // cb_state->exclusiveScissorMask |= ((1u << exclusiveScissorCount) - 1u) << firstExclusiveScissor;
}

void ValidationStateTracker::PreCallRecordCmdBindShadingRateImageNV(VkCommandBuffer commandBuffer, VkImageView imageView,
                                                                    VkImageLayout imageLayout) {
    if (disabled[command_buffer_state]) return;

    auto cb_state = GetWrite<CMD_BUFFER_STATE>(commandBuffer);
    cb_state->RecordCmd(CMD_BINDSHADINGRATEIMAGENV);

    if (imageView != VK_NULL_HANDLE) {
        auto view_state = Get<IMAGE_VIEW_STATE>(imageView);
        cb_state->AddChild(view_state);
    }
}

void ValidationStateTracker::PreCallRecordCmdSetViewportShadingRatePaletteNV(VkCommandBuffer commandBuffer, uint32_t firstViewport,
                                                                             uint32_t viewportCount,
                                                                             const VkShadingRatePaletteNV *pShadingRatePalettes) {
    auto cb_state = GetWrite<CMD_BUFFER_STATE>(commandBuffer);
    cb_state->RecordStateCmd(CMD_SETVIEWPORTSHADINGRATEPALETTENV, CBSTATUS_SHADING_RATE_PALETTE_SET);
    // TODO: We don't have VUIDs for validating that all shading rate palettes have been set.
    // cb_state->shadingRatePaletteMask |= ((1u << viewportCount) - 1u) << firstViewport;
}

void ValidationStateTracker::PostCallRecordCreateAccelerationStructureNV(VkDevice device,
                                                                         const VkAccelerationStructureCreateInfoNV *pCreateInfo,
                                                                         const VkAllocationCallbacks *pAllocator,
                                                                         VkAccelerationStructureNV *pAccelerationStructure,
                                                                         VkResult result) {
    if (VK_SUCCESS != result) return;
    std::shared_ptr<ACCELERATION_STRUCTURE_STATE> state =
        std::make_shared<ACCELERATION_STRUCTURE_STATE_LINEAR>(device, *pAccelerationStructure, pCreateInfo);
    Add(std::move(state));
}

void ValidationStateTracker::PostCallRecordCreateAccelerationStructureKHR(VkDevice device,
                                                                          const VkAccelerationStructureCreateInfoKHR *pCreateInfo,
                                                                          const VkAllocationCallbacks *pAllocator,
                                                                          VkAccelerationStructureKHR *pAccelerationStructure,
                                                                          VkResult result) {
    if (VK_SUCCESS != result) return;
    auto buffer_state = Get<BUFFER_STATE>(pCreateInfo->buffer);
    Add(std::make_shared<ACCELERATION_STRUCTURE_STATE_KHR>(*pAccelerationStructure, pCreateInfo, std::move(buffer_state)));
}

void ValidationStateTracker::PostCallRecordBuildAccelerationStructuresKHR(
    VkDevice device, VkDeferredOperationKHR deferredOperation, uint32_t infoCount,
    const VkAccelerationStructureBuildGeometryInfoKHR *pInfos,
    const VkAccelerationStructureBuildRangeInfoKHR *const *ppBuildRangeInfos, VkResult result) {
    for (uint32_t i = 0; i < infoCount; ++i) {
        auto dst_as_state = Get<ACCELERATION_STRUCTURE_STATE_KHR>(pInfos[i].dstAccelerationStructure);
        if (dst_as_state != nullptr) {
            dst_as_state->Build(&pInfos[i], true, *ppBuildRangeInfos);
        }
    }
}

// helper method for device side acceleration structure builds
void ValidationStateTracker::RecordDeviceAccelerationStructureBuildInfo(CMD_BUFFER_STATE &cb_state,
                                                                        const VkAccelerationStructureBuildGeometryInfoKHR &info) {
    auto dst_as_state = Get<ACCELERATION_STRUCTURE_STATE_KHR>(info.dstAccelerationStructure);
    if (dst_as_state) {
        dst_as_state->Build(&info, false, nullptr);
    }
    if (disabled[command_buffer_state]) {
        return;
    }
    if (dst_as_state) {
        cb_state.AddChild(dst_as_state);
    }
    auto src_as_state = Get<ACCELERATION_STRUCTURE_STATE_KHR>(info.srcAccelerationStructure);
    if (src_as_state) {
        cb_state.AddChild(src_as_state);
    }
    auto scratch_buffer = GetBufferByAddress(info.scratchData.deviceAddress);
    if (scratch_buffer) {
        cb_state.AddChild(scratch_buffer);
    }

    for (uint32_t i = 0; i < info.geometryCount; i++) {
        // only one of pGeometries and ppGeometries can be non-null
        const auto &geom = info.pGeometries ? info.pGeometries[i] : *info.ppGeometries[i];
        switch (geom.geometryType) {
            case VK_GEOMETRY_TYPE_TRIANGLES_KHR: {
                auto vertex_buffer = GetBufferByAddress(geom.geometry.triangles.vertexData.deviceAddress);
                if (vertex_buffer) {
                    cb_state.AddChild(vertex_buffer);
                }
                auto index_buffer = GetBufferByAddress(geom.geometry.triangles.indexData.deviceAddress);
                if (index_buffer) {
                    cb_state.AddChild(index_buffer);
                }
                auto transform_buffer = GetBufferByAddress(geom.geometry.triangles.transformData.deviceAddress);
                if (transform_buffer) {
                    cb_state.AddChild(transform_buffer);
                }
                const auto *motion_data = LvlFindInChain<VkAccelerationStructureGeometryMotionTrianglesDataNV>(info.pNext);
                if (motion_data) {
                    auto motion_buffer = GetBufferByAddress(motion_data->vertexData.deviceAddress);
                    if (motion_buffer) {
                        cb_state.AddChild(motion_buffer);
                    }
                }
            } break;
            case VK_GEOMETRY_TYPE_AABBS_KHR: {
                auto data_buffer = GetBufferByAddress(geom.geometry.aabbs.data.deviceAddress);
                if (data_buffer) {
                    cb_state.AddChild(data_buffer);
                }
            } break;
            case VK_GEOMETRY_TYPE_INSTANCES_KHR: {
                // NOTE: if arrayOfPointers is true, we don't track the pointers in the array. That would
                // require that data buffer be mapped to the CPU so that we could walk through it. We can't
                // easily ensure that's true.
                auto data_buffer = GetBufferByAddress(geom.geometry.instances.data.deviceAddress);
                if (data_buffer) {
                    cb_state.AddChild(data_buffer);
                }
            } break;
            default:
                break;
        }
    }
}

void ValidationStateTracker::PostCallRecordCmdBuildAccelerationStructuresKHR(
    VkCommandBuffer commandBuffer, uint32_t infoCount, const VkAccelerationStructureBuildGeometryInfoKHR *pInfos,
    const VkAccelerationStructureBuildRangeInfoKHR *const *ppBuildRangeInfos) {
    auto cb_state = GetWrite<CMD_BUFFER_STATE>(commandBuffer);
    if (!cb_state) {
        return;
    }
    cb_state->RecordCmd(CMD_BUILDACCELERATIONSTRUCTURESKHR);
    for (uint32_t i = 0; i < infoCount; i++) {
        RecordDeviceAccelerationStructureBuildInfo(*cb_state, pInfos[i]);
    }
    cb_state->has_build_as_cmd = true;
}

void ValidationStateTracker::PostCallRecordCmdBuildAccelerationStructuresIndirectKHR(
    VkCommandBuffer commandBuffer, uint32_t infoCount, const VkAccelerationStructureBuildGeometryInfoKHR *pInfos,
    const VkDeviceAddress *pIndirectDeviceAddresses, const uint32_t *pIndirectStrides,
    const uint32_t *const *ppMaxPrimitiveCounts) {
    auto cb_state = GetWrite<CMD_BUFFER_STATE>(commandBuffer);
    if (!cb_state) {
        return;
    }
    cb_state->RecordCmd(CMD_BUILDACCELERATIONSTRUCTURESINDIRECTKHR);
    for (uint32_t i = 0; i < infoCount; i++) {
        RecordDeviceAccelerationStructureBuildInfo(*cb_state, pInfos[i]);
        if (!disabled[command_buffer_state]) {
            auto indirect_buffer = GetBufferByAddress(pIndirectDeviceAddresses[i]);
            if (indirect_buffer) {
                cb_state->AddChild(indirect_buffer);
            }
        }
    }
    cb_state->has_build_as_cmd = true;
}

void ValidationStateTracker::PostCallRecordGetAccelerationStructureMemoryRequirementsNV(
    VkDevice device, const VkAccelerationStructureMemoryRequirementsInfoNV *pInfo, VkMemoryRequirements2 *pMemoryRequirements) {
    auto as_state = Get<ACCELERATION_STRUCTURE_STATE>(pInfo->accelerationStructure);
    if (as_state != nullptr) {
        if (pInfo->type == VK_ACCELERATION_STRUCTURE_MEMORY_REQUIREMENTS_TYPE_OBJECT_NV) {
            as_state->memory_requirements_checked = true;
        } else if (pInfo->type == VK_ACCELERATION_STRUCTURE_MEMORY_REQUIREMENTS_TYPE_BUILD_SCRATCH_NV) {
            as_state->build_scratch_memory_requirements_checked = true;
        } else if (pInfo->type == VK_ACCELERATION_STRUCTURE_MEMORY_REQUIREMENTS_TYPE_UPDATE_SCRATCH_NV) {
            as_state->update_scratch_memory_requirements_checked = true;
        }
    }
}

void ValidationStateTracker::PostCallRecordBindAccelerationStructureMemoryNV(
    VkDevice device, uint32_t bindInfoCount, const VkBindAccelerationStructureMemoryInfoNV *pBindInfos, VkResult result) {
    if (VK_SUCCESS != result) return;
    for (uint32_t i = 0; i < bindInfoCount; i++) {
        const VkBindAccelerationStructureMemoryInfoNV &info = pBindInfos[i];

        auto as_state = Get<ACCELERATION_STRUCTURE_STATE>(info.accelerationStructure);
        if (as_state) {
            // Track objects tied to memory
            auto mem_state = Get<DEVICE_MEMORY_STATE>(info.memory);
            if (mem_state) {
                as_state->BindMemory(as_state.get(), mem_state, info.memoryOffset, 0u, as_state->memory_requirements.size);
            }

            // GPU validation of top level acceleration structure building needs acceleration structure handles.
            // XXX TODO: Query device address for KHR extension
            if (enabled[gpu_validation]) {
                DispatchGetAccelerationStructureHandleNV(device, info.accelerationStructure, 8, &as_state->opaque_handle);
            }
        }
    }
}

void ValidationStateTracker::PostCallRecordCmdBuildAccelerationStructureNV(
    VkCommandBuffer commandBuffer, const VkAccelerationStructureInfoNV *pInfo, VkBuffer instanceData, VkDeviceSize instanceOffset,
    VkBool32 update, VkAccelerationStructureNV dst, VkAccelerationStructureNV src, VkBuffer scratch, VkDeviceSize scratchOffset) {
    auto cb_state = GetWrite<CMD_BUFFER_STATE>(commandBuffer);
    if (!cb_state) {
        return;
    }
    cb_state->RecordCmd(CMD_BUILDACCELERATIONSTRUCTURENV);

    auto dst_as_state = Get<ACCELERATION_STRUCTURE_STATE>(dst);
    if (dst_as_state) {
        dst_as_state->Build(pInfo);
        if (!disabled[command_buffer_state]) {
            cb_state->AddChild(dst_as_state);
        }
    }
    if (!disabled[command_buffer_state]) {
        auto src_as_state = Get<ACCELERATION_STRUCTURE_STATE>(src);
        if (src_as_state) {
            cb_state->AddChild(src_as_state);
        }
	auto instance_buffer = Get<BUFFER_STATE>(instanceData);
        if (instance_buffer) {
            cb_state->AddChild(instance_buffer);
        }
	auto scratch_buffer = Get<BUFFER_STATE>(scratch);
        if (scratch_buffer) {
            cb_state->AddChild(scratch_buffer);
        }

	for (uint32_t i = 0; i < pInfo->geometryCount; i++) {
	   const auto& geom = pInfo->pGeometries[i];

	   auto vertex_buffer = Get<BUFFER_STATE>(geom.geometry.triangles.vertexData);
	   if (vertex_buffer) {
              cb_state->AddChild(vertex_buffer);
	   }
	   auto index_buffer = Get<BUFFER_STATE>(geom.geometry.triangles.indexData);
	   if (index_buffer) {
              cb_state->AddChild(index_buffer);
	   }
	   auto transform_buffer = Get<BUFFER_STATE>(geom.geometry.triangles.transformData);
	   if (transform_buffer) {
              cb_state->AddChild(transform_buffer);
	   }

	   auto aabb_buffer = Get<BUFFER_STATE>(geom.geometry.aabbs.aabbData);
	   if (aabb_buffer) {
              cb_state->AddChild(aabb_buffer);
	   }
	}

    }
    cb_state->has_build_as_cmd = true;
}

void ValidationStateTracker::PostCallRecordCmdCopyAccelerationStructureNV(VkCommandBuffer commandBuffer,
                                                                          VkAccelerationStructureNV dst,
                                                                          VkAccelerationStructureNV src,
                                                                          VkCopyAccelerationStructureModeNV mode) {
    auto cb_state = GetWrite<CMD_BUFFER_STATE>(commandBuffer);
    if (cb_state) {
        auto src_as_state = Get<ACCELERATION_STRUCTURE_STATE>(src);
        auto dst_as_state = Get<ACCELERATION_STRUCTURE_STATE>(dst);
        if (!disabled[command_buffer_state]) {
            cb_state->RecordTransferCmd(CMD_COPYACCELERATIONSTRUCTURENV, src_as_state, dst_as_state);
        }
        if (dst_as_state != nullptr && src_as_state != nullptr) {
            dst_as_state->built = true;
            dst_as_state->build_info = src_as_state->build_info;
        }
    }
}

void ValidationStateTracker::PreCallRecordDestroyAccelerationStructureKHR(VkDevice device,
                                                                          VkAccelerationStructureKHR accelerationStructure,
                                                                          const VkAllocationCallbacks *pAllocator) {
    Destroy<ACCELERATION_STRUCTURE_STATE_KHR>(accelerationStructure);
}

void ValidationStateTracker::PreCallRecordDestroyAccelerationStructureNV(VkDevice device,
                                                                         VkAccelerationStructureNV accelerationStructure,
                                                                         const VkAllocationCallbacks *pAllocator) {
    Destroy<ACCELERATION_STRUCTURE_STATE>(accelerationStructure);
}

void ValidationStateTracker::PreCallRecordCmdSetViewportWScalingNV(VkCommandBuffer commandBuffer, uint32_t firstViewport,
                                                                   uint32_t viewportCount,
                                                                   const VkViewportWScalingNV *pViewportWScalings) {
    auto cb_state = GetWrite<CMD_BUFFER_STATE>(commandBuffer);
    cb_state->RecordStateCmd(CMD_SETVIEWPORTWSCALINGNV, CBSTATUS_VIEWPORT_W_SCALING_SET);
}

void ValidationStateTracker::PreCallRecordCmdSetLineWidth(VkCommandBuffer commandBuffer, float lineWidth) {
    auto cb_state = GetWrite<CMD_BUFFER_STATE>(commandBuffer);
    cb_state->RecordStateCmd(CMD_SETLINEWIDTH, CBSTATUS_LINE_WIDTH_SET);
}

void ValidationStateTracker::PreCallRecordCmdSetLineStippleEXT(VkCommandBuffer commandBuffer, uint32_t lineStippleFactor,
                                                               uint16_t lineStipplePattern) {
    auto cb_state = GetWrite<CMD_BUFFER_STATE>(commandBuffer);
    cb_state->RecordStateCmd(CMD_SETLINESTIPPLEEXT, CBSTATUS_LINE_STIPPLE_SET);
}

void ValidationStateTracker::PreCallRecordCmdSetDepthBias(VkCommandBuffer commandBuffer, float depthBiasConstantFactor,
                                                          float depthBiasClamp, float depthBiasSlopeFactor) {
    auto cb_state = GetWrite<CMD_BUFFER_STATE>(commandBuffer);
    cb_state->RecordStateCmd(CMD_SETDEPTHBIAS, CBSTATUS_DEPTH_BIAS_SET);
}

void ValidationStateTracker::PreCallRecordCmdSetScissor(VkCommandBuffer commandBuffer, uint32_t firstScissor, uint32_t scissorCount,
                                                        const VkRect2D *pScissors) {
    auto cb_state = GetWrite<CMD_BUFFER_STATE>(commandBuffer);
    cb_state->RecordStateCmd(CMD_SETSCISSOR, CBSTATUS_SCISSOR_SET);
    uint32_t bits = ((1u << scissorCount) - 1u) << firstScissor;
    cb_state->scissorMask |= bits;
    cb_state->trashedScissorMask &= ~bits;
}

void ValidationStateTracker::PreCallRecordCmdSetBlendConstants(VkCommandBuffer commandBuffer, const float blendConstants[4]) {
    auto cb_state = GetWrite<CMD_BUFFER_STATE>(commandBuffer);
    cb_state->RecordStateCmd(CMD_SETBLENDCONSTANTS, CBSTATUS_BLEND_CONSTANTS_SET);
}

void ValidationStateTracker::PreCallRecordCmdSetDepthBounds(VkCommandBuffer commandBuffer, float minDepthBounds,
                                                            float maxDepthBounds) {
    auto cb_state = GetWrite<CMD_BUFFER_STATE>(commandBuffer);
    cb_state->RecordStateCmd(CMD_SETDEPTHBOUNDS, CBSTATUS_DEPTH_BOUNDS_SET);
}

void ValidationStateTracker::PreCallRecordCmdSetStencilCompareMask(VkCommandBuffer commandBuffer, VkStencilFaceFlags faceMask,
                                                                   uint32_t compareMask) {
    auto cb_state = GetWrite<CMD_BUFFER_STATE>(commandBuffer);
    cb_state->RecordStateCmd(CMD_SETSTENCILCOMPAREMASK, CBSTATUS_STENCIL_READ_MASK_SET);
}

void ValidationStateTracker::PreCallRecordCmdSetStencilWriteMask(VkCommandBuffer commandBuffer, VkStencilFaceFlags faceMask,
                                                                 uint32_t writeMask) {
    auto cb_state = GetWrite<CMD_BUFFER_STATE>(commandBuffer);
    cb_state->RecordStateCmd(CMD_SETSTENCILWRITEMASK, CBSTATUS_STENCIL_WRITE_MASK_SET);
}

void ValidationStateTracker::PreCallRecordCmdSetStencilReference(VkCommandBuffer commandBuffer, VkStencilFaceFlags faceMask,
                                                                 uint32_t reference) {
    auto cb_state = GetWrite<CMD_BUFFER_STATE>(commandBuffer);
    cb_state->RecordStateCmd(CMD_SETSTENCILREFERENCE, CBSTATUS_STENCIL_REFERENCE_SET);
}

// Update the bound state for the bind point, including the effects of incompatible pipeline layouts
void ValidationStateTracker::PreCallRecordCmdBindDescriptorSets(VkCommandBuffer commandBuffer,
                                                                VkPipelineBindPoint pipelineBindPoint, VkPipelineLayout layout,
                                                                uint32_t firstSet, uint32_t setCount,
                                                                const VkDescriptorSet *pDescriptorSets, uint32_t dynamicOffsetCount,
                                                                const uint32_t *pDynamicOffsets) {
    auto cb_state = GetWrite<CMD_BUFFER_STATE>(commandBuffer);
    cb_state->RecordCmd(CMD_BINDDESCRIPTORSETS);
    auto pipeline_layout = Get<PIPELINE_LAYOUT_STATE>(layout);
    std::shared_ptr<cvdescriptorset::DescriptorSet> no_push_desc;

    cb_state->UpdateLastBoundDescriptorSets(pipelineBindPoint, pipeline_layout.get(), firstSet, setCount, pDescriptorSets,
                                            no_push_desc, dynamicOffsetCount, pDynamicOffsets);
}

void ValidationStateTracker::PreCallRecordCmdPushDescriptorSetKHR(VkCommandBuffer commandBuffer,
                                                                  VkPipelineBindPoint pipelineBindPoint, VkPipelineLayout layout,
                                                                  uint32_t set, uint32_t descriptorWriteCount,
                                                                  const VkWriteDescriptorSet *pDescriptorWrites) {
    auto cb_state = GetWrite<CMD_BUFFER_STATE>(commandBuffer);
    auto pipeline_layout = Get<PIPELINE_LAYOUT_STATE>(layout);
    cb_state->PushDescriptorSetState(pipelineBindPoint, pipeline_layout.get(), set, descriptorWriteCount, pDescriptorWrites);
}

void ValidationStateTracker::PostCallRecordCmdPushConstants(VkCommandBuffer commandBuffer, VkPipelineLayout layout,
                                                            VkShaderStageFlags stageFlags, uint32_t offset, uint32_t size,
                                                            const void *pValues) {
    auto cb_state = GetWrite<CMD_BUFFER_STATE>(commandBuffer);
    if (cb_state) {
        cb_state->RecordCmd(CMD_PUSHCONSTANTS);
        auto layout_state = Get<PIPELINE_LAYOUT_STATE>(layout);
        cb_state->ResetPushConstantDataIfIncompatible(layout_state.get());

        auto &push_constant_data = cb_state->push_constant_data;
        assert((offset + size) <= static_cast<uint32_t>(push_constant_data.size()));
        std::memcpy(push_constant_data.data() + offset, pValues, static_cast<std::size_t>(size));
        cb_state->push_constant_pipeline_layout_set = layout;

        auto flags = stageFlags;
        uint32_t bit_shift = 0;
        while (flags) {
            if (flags & 1) {
                VkShaderStageFlagBits flag = static_cast<VkShaderStageFlagBits>(1 << bit_shift);
                const auto it = cb_state->push_constant_data_update.find(flag);

                if (it != cb_state->push_constant_data_update.end()) {
                    std::memset(it->second.data() + offset, PC_Byte_Updated, static_cast<std::size_t>(size));
                }
            }
            flags = flags >> 1;
            ++bit_shift;
        }
    }
}

void ValidationStateTracker::PreCallRecordCmdBindIndexBuffer(VkCommandBuffer commandBuffer, VkBuffer buffer, VkDeviceSize offset,
                                                             VkIndexType indexType) {
    auto cb_state = GetWrite<CMD_BUFFER_STATE>(commandBuffer);

    cb_state->RecordStateCmd(CMD_BINDINDEXBUFFER, CBSTATUS_INDEX_BUFFER_BOUND);
    cb_state->index_buffer_binding.buffer_state = Get<BUFFER_STATE>(buffer);
    cb_state->index_buffer_binding.size = cb_state->index_buffer_binding.buffer_state->createInfo.size;
    cb_state->index_buffer_binding.offset = offset;
    cb_state->index_buffer_binding.index_type = indexType;
    // Add binding for this index buffer to this commandbuffer
    if (!disabled[command_buffer_state]) {
        cb_state->AddChild(cb_state->index_buffer_binding.buffer_state);
    }
}

void ValidationStateTracker::PreCallRecordCmdBindVertexBuffers(VkCommandBuffer commandBuffer, uint32_t firstBinding,
                                                               uint32_t bindingCount, const VkBuffer *pBuffers,
                                                               const VkDeviceSize *pOffsets) {
    auto cb_state = GetWrite<CMD_BUFFER_STATE>(commandBuffer);
    cb_state->RecordCmd(CMD_BINDVERTEXBUFFERS);

    uint32_t end = firstBinding + bindingCount;
    if (cb_state->current_vertex_buffer_binding_info.vertex_buffer_bindings.size() < end) {
        cb_state->current_vertex_buffer_binding_info.vertex_buffer_bindings.resize(end);
    }

    for (uint32_t i = 0; i < bindingCount; ++i) {
        auto &vertex_buffer_binding = cb_state->current_vertex_buffer_binding_info.vertex_buffer_bindings[i + firstBinding];
        vertex_buffer_binding.buffer_state = Get<BUFFER_STATE>(pBuffers[i]);
        vertex_buffer_binding.offset = pOffsets[i];
        vertex_buffer_binding.size = VK_WHOLE_SIZE;
        vertex_buffer_binding.stride = 0;
        // Add binding for this vertex buffer to this commandbuffer
        if (pBuffers[i] && !disabled[command_buffer_state]) {
            cb_state->AddChild(vertex_buffer_binding.buffer_state);
        }
    }
}

void ValidationStateTracker::PostCallRecordCmdUpdateBuffer(VkCommandBuffer commandBuffer, VkBuffer dstBuffer,
                                                           VkDeviceSize dstOffset, VkDeviceSize dataSize, const void *pData) {
    if (disabled[command_buffer_state]) return;

    auto cb_state = GetWrite<CMD_BUFFER_STATE>(commandBuffer);
    cb_state->RecordTransferCmd(CMD_UPDATEBUFFER, Get<BUFFER_STATE>(dstBuffer));
}

void ValidationStateTracker::PreCallRecordCmdSetEvent(VkCommandBuffer commandBuffer, VkEvent event,
                                                      VkPipelineStageFlags stageMask) {
    auto cb_state = GetWrite<CMD_BUFFER_STATE>(commandBuffer);
    cb_state->RecordSetEvent(CMD_SETEVENT, event, stageMask);
}

void ValidationStateTracker::PreCallRecordCmdSetEvent2KHR(VkCommandBuffer commandBuffer, VkEvent event,
                                                          const VkDependencyInfoKHR *pDependencyInfo) {
    auto cb_state = GetWrite<CMD_BUFFER_STATE>(commandBuffer);
    auto stage_masks = sync_utils::GetGlobalStageMasks(*pDependencyInfo);

    cb_state->RecordSetEvent(CMD_SETEVENT2KHR, event, stage_masks.src);
    cb_state->RecordBarriers(*pDependencyInfo);
}

void ValidationStateTracker::PreCallRecordCmdSetEvent2(VkCommandBuffer commandBuffer, VkEvent event,
    const VkDependencyInfo* pDependencyInfo) {
    auto cb_state = GetWrite<CMD_BUFFER_STATE>(commandBuffer);
    auto stage_masks = sync_utils::GetGlobalStageMasks(*pDependencyInfo);

    cb_state->RecordSetEvent(CMD_SETEVENT2, event, stage_masks.src);
    cb_state->RecordBarriers(*pDependencyInfo);
}

void ValidationStateTracker::PreCallRecordCmdResetEvent(VkCommandBuffer commandBuffer, VkEvent event,
                                                        VkPipelineStageFlags stageMask) {
    auto cb_state = GetWrite<CMD_BUFFER_STATE>(commandBuffer);
    cb_state->RecordResetEvent(CMD_RESETEVENT, event, stageMask);
}

void ValidationStateTracker::PreCallRecordCmdResetEvent2KHR(VkCommandBuffer commandBuffer, VkEvent event,
                                                            VkPipelineStageFlags2KHR stageMask) {
    auto cb_state = GetWrite<CMD_BUFFER_STATE>(commandBuffer);
    cb_state->RecordResetEvent(CMD_RESETEVENT2KHR, event, stageMask);
}

void ValidationStateTracker::PreCallRecordCmdResetEvent2(VkCommandBuffer commandBuffer, VkEvent event,
                                                         VkPipelineStageFlags2 stageMask) {
    auto cb_state = GetWrite<CMD_BUFFER_STATE>(commandBuffer);
    cb_state->RecordResetEvent(CMD_RESETEVENT2, event, stageMask);
}

void ValidationStateTracker::PreCallRecordCmdWaitEvents(VkCommandBuffer commandBuffer, uint32_t eventCount, const VkEvent *pEvents,
                                                        VkPipelineStageFlags sourceStageMask, VkPipelineStageFlags dstStageMask,
                                                        uint32_t memoryBarrierCount, const VkMemoryBarrier *pMemoryBarriers,
                                                        uint32_t bufferMemoryBarrierCount,
                                                        const VkBufferMemoryBarrier *pBufferMemoryBarriers,
                                                        uint32_t imageMemoryBarrierCount,
                                                        const VkImageMemoryBarrier *pImageMemoryBarriers) {
    auto cb_state = GetWrite<CMD_BUFFER_STATE>(commandBuffer);
    cb_state->RecordWaitEvents(CMD_WAITEVENTS, eventCount, pEvents, sourceStageMask);
    cb_state->RecordBarriers(memoryBarrierCount, pMemoryBarriers, bufferMemoryBarrierCount, pBufferMemoryBarriers,
                             imageMemoryBarrierCount, pImageMemoryBarriers);
}

void ValidationStateTracker::PreCallRecordCmdWaitEvents2KHR(VkCommandBuffer commandBuffer, uint32_t eventCount,
                                                            const VkEvent *pEvents, const VkDependencyInfoKHR *pDependencyInfos) {
    auto cb_state = GetWrite<CMD_BUFFER_STATE>(commandBuffer);
    for (uint32_t i = 0; i < eventCount; i++) {
        const auto &dep_info = pDependencyInfos[i];
        auto stage_masks = sync_utils::GetGlobalStageMasks(dep_info);
        cb_state->RecordWaitEvents(CMD_WAITEVENTS2KHR, 1, &pEvents[i], stage_masks.src);
        cb_state->RecordBarriers(dep_info);
    }
}

void ValidationStateTracker::PreCallRecordCmdWaitEvents2(VkCommandBuffer commandBuffer, uint32_t eventCount, const VkEvent *pEvents,
                                                         const VkDependencyInfo *pDependencyInfos) {
    auto cb_state = GetWrite<CMD_BUFFER_STATE>(commandBuffer);
    for (uint32_t i = 0; i < eventCount; i++) {
        const auto &dep_info = pDependencyInfos[i];
        auto stage_masks = sync_utils::GetGlobalStageMasks(dep_info);
        cb_state->RecordWaitEvents(CMD_WAITEVENTS2, 1, &pEvents[i], stage_masks.src);
        cb_state->RecordBarriers(dep_info);
    }
}

void ValidationStateTracker::PostCallRecordCmdPipelineBarrier(VkCommandBuffer commandBuffer, VkPipelineStageFlags srcStageMask,
                                                              VkPipelineStageFlags dstStageMask, VkDependencyFlags dependencyFlags,
                                                              uint32_t memoryBarrierCount, const VkMemoryBarrier *pMemoryBarriers,
                                                              uint32_t bufferMemoryBarrierCount,
                                                              const VkBufferMemoryBarrier *pBufferMemoryBarriers,
                                                              uint32_t imageMemoryBarrierCount,
                                                              const VkImageMemoryBarrier *pImageMemoryBarriers) {
    auto cb_state = GetWrite<CMD_BUFFER_STATE>(commandBuffer);
    cb_state->RecordCmd(CMD_PIPELINEBARRIER);
    cb_state->RecordBarriers(memoryBarrierCount, pMemoryBarriers, bufferMemoryBarrierCount, pBufferMemoryBarriers,
                             imageMemoryBarrierCount, pImageMemoryBarriers);
}

void ValidationStateTracker::PreCallRecordCmdPipelineBarrier2KHR(VkCommandBuffer commandBuffer,
                                                                 const VkDependencyInfoKHR *pDependencyInfo) {
    auto cb_state = GetWrite<CMD_BUFFER_STATE>(commandBuffer);
    cb_state->RecordCmd(CMD_PIPELINEBARRIER2KHR);
    cb_state->RecordBarriers(*pDependencyInfo);
}

void ValidationStateTracker::PreCallRecordCmdPipelineBarrier2(VkCommandBuffer commandBuffer,
                                                              const VkDependencyInfo *pDependencyInfo) {
    auto cb_state = GetWrite<CMD_BUFFER_STATE>(commandBuffer);
    cb_state->RecordCmd(CMD_PIPELINEBARRIER2);
    cb_state->RecordBarriers(*pDependencyInfo);
}

void ValidationStateTracker::PostCallRecordCmdBeginQuery(VkCommandBuffer commandBuffer, VkQueryPool queryPool, uint32_t slot,
                                                         VkFlags flags) {
    if (disabled[query_validation]) return;
    auto cb_state = GetWrite<CMD_BUFFER_STATE>(commandBuffer);

    uint32_t num_queries = 1;
    // If render pass instance has multiview enabled, query uses N consecutive query indices
    if (cb_state->activeRenderPass) {
        uint32_t bits = cb_state->activeRenderPass->GetViewMaskBits(cb_state->activeSubpass);
        num_queries = std::max(num_queries, bits);
    }
    for (uint32_t i = 0; i < num_queries; ++i) {
        QueryObject query = {queryPool, slot};
        cb_state->RecordCmd(CMD_BEGINQUERY);
        if (!disabled[query_validation]) {
            cb_state->BeginQuery(query);
        }
        if (!disabled[command_buffer_state]) {
            auto pool_state = Get<QUERY_POOL_STATE>(query.pool);
            cb_state->AddChild(pool_state);
        }
    }
}

void ValidationStateTracker::PostCallRecordCmdEndQuery(VkCommandBuffer commandBuffer, VkQueryPool queryPool, uint32_t slot) {
    if (disabled[query_validation]) return;
    auto cb_state = GetWrite<CMD_BUFFER_STATE>(commandBuffer);
    uint32_t num_queries = 1;
    // If render pass instance has multiview enabled, query uses N consecutive query indices
    if (cb_state->activeRenderPass) {
        uint32_t bits = cb_state->activeRenderPass->GetViewMaskBits(cb_state->activeSubpass);
        num_queries = std::max(num_queries, bits);
    }

    for (uint32_t i = 0; i < num_queries; ++i) {
        QueryObject query_obj = {queryPool, slot + i};
        cb_state->RecordCmd(CMD_ENDQUERY);
        if (!disabled[query_validation]) {
            cb_state->EndQuery(query_obj);
        }
        if (!disabled[command_buffer_state]) {
            auto pool_state = Get<QUERY_POOL_STATE>(query_obj.pool);
            cb_state->AddChild(pool_state);
        }
    }
}

void ValidationStateTracker::PostCallRecordCmdResetQueryPool(VkCommandBuffer commandBuffer, VkQueryPool queryPool,
                                                             uint32_t firstQuery, uint32_t queryCount) {
    if (disabled[query_validation]) return;
    auto cb_state = GetWrite<CMD_BUFFER_STATE>(commandBuffer);

    cb_state->RecordCmd(CMD_RESETQUERYPOOL);
    cb_state->ResetQueryPool(queryPool, firstQuery, queryCount);

    if (!disabled[command_buffer_state]) {
        auto pool_state = Get<QUERY_POOL_STATE>(queryPool);
        cb_state->AddChild(pool_state);
    }
}

void ValidationStateTracker::PostCallRecordCmdCopyQueryPoolResults(VkCommandBuffer commandBuffer, VkQueryPool queryPool,
                                                                   uint32_t firstQuery, uint32_t queryCount, VkBuffer dstBuffer,
                                                                   VkDeviceSize dstOffset, VkDeviceSize stride,
                                                                   VkQueryResultFlags flags) {
    if (disabled[query_validation] || disabled[command_buffer_state]) return;

    auto cb_state = GetWrite<CMD_BUFFER_STATE>(commandBuffer);
    cb_state->RecordCmd(CMD_COPYQUERYPOOLRESULTS);
    auto dst_buff_state = Get<BUFFER_STATE>(dstBuffer);
    cb_state->AddChild(dst_buff_state);
    auto pool_state = Get<QUERY_POOL_STATE>(queryPool);
    cb_state->AddChild(pool_state);
}

void ValidationStateTracker::PostCallRecordCmdWriteTimestamp(VkCommandBuffer commandBuffer, VkPipelineStageFlagBits pipelineStage,
                                                             VkQueryPool queryPool, uint32_t slot) {
    auto cb_state = GetWrite<CMD_BUFFER_STATE>(commandBuffer);
    cb_state->RecordWriteTimestamp(CMD_WRITETIMESTAMP, pipelineStage, queryPool, slot);
}

void ValidationStateTracker::PostCallRecordCmdWriteTimestamp2KHR(VkCommandBuffer commandBuffer,
                                                                 VkPipelineStageFlags2KHR pipelineStage, VkQueryPool queryPool,
                                                                 uint32_t slot) {
    auto cb_state = GetWrite<CMD_BUFFER_STATE>(commandBuffer);
    cb_state->RecordWriteTimestamp(CMD_WRITETIMESTAMP2KHR, pipelineStage, queryPool, slot);
}

void ValidationStateTracker::PostCallRecordCmdWriteTimestamp2(VkCommandBuffer commandBuffer, VkPipelineStageFlags2 pipelineStage,
                                                              VkQueryPool queryPool, uint32_t slot) {
    auto cb_state = GetWrite<CMD_BUFFER_STATE>(commandBuffer);
    cb_state->RecordWriteTimestamp(CMD_WRITETIMESTAMP2, pipelineStage, queryPool, slot);
}

void ValidationStateTracker::PostCallRecordCmdWriteAccelerationStructuresPropertiesKHR(
    VkCommandBuffer commandBuffer, uint32_t accelerationStructureCount, const VkAccelerationStructureKHR *pAccelerationStructures,
    VkQueryType queryType, VkQueryPool queryPool, uint32_t firstQuery) {
    if (disabled[query_validation]) return;
    auto cb_state = GetWrite<CMD_BUFFER_STATE>(commandBuffer);
    cb_state->RecordCmd(CMD_WRITEACCELERATIONSTRUCTURESPROPERTIESKHR);
    if (!disabled[command_buffer_state]) {
        auto pool_state = Get<QUERY_POOL_STATE>(queryPool);
        cb_state->AddChild(pool_state);
    }
    cb_state->EndQueries(queryPool, firstQuery, accelerationStructureCount);
}

void ValidationStateTracker::PostCallRecordCreateFramebuffer(VkDevice device, const VkFramebufferCreateInfo *pCreateInfo,
                                                             const VkAllocationCallbacks *pAllocator, VkFramebuffer *pFramebuffer,
                                                             VkResult result) {
    if (VK_SUCCESS != result) return;

    std::vector<std::shared_ptr<IMAGE_VIEW_STATE>> views;
    if ((pCreateInfo->flags & VK_FRAMEBUFFER_CREATE_IMAGELESS_BIT) == 0) {
        views.resize(pCreateInfo->attachmentCount);

        for (uint32_t i = 0; i < pCreateInfo->attachmentCount; ++i) {
            views[i] = Get<IMAGE_VIEW_STATE>(pCreateInfo->pAttachments[i]);
        }
    }

    Add(std::make_shared<FRAMEBUFFER_STATE>(*pFramebuffer, pCreateInfo, Get<RENDER_PASS_STATE>(pCreateInfo->renderPass),
                                            std::move(views)));
}

void ValidationStateTracker::PostCallRecordCreateRenderPass(VkDevice device, const VkRenderPassCreateInfo *pCreateInfo,
                                                            const VkAllocationCallbacks *pAllocator, VkRenderPass *pRenderPass,
                                                            VkResult result) {
    if (VK_SUCCESS != result) return;
    Add(std::make_shared<RENDER_PASS_STATE>(*pRenderPass, pCreateInfo));
}

void ValidationStateTracker::PostCallRecordCreateRenderPass2KHR(VkDevice device, const VkRenderPassCreateInfo2 *pCreateInfo,
                                                                const VkAllocationCallbacks *pAllocator, VkRenderPass *pRenderPass,
                                                                VkResult result) {
    if (VK_SUCCESS != result) return;

    Add(std::make_shared<RENDER_PASS_STATE>(*pRenderPass, pCreateInfo));
}

void ValidationStateTracker::PostCallRecordCreateRenderPass2(VkDevice device, const VkRenderPassCreateInfo2 *pCreateInfo,
                                                             const VkAllocationCallbacks *pAllocator, VkRenderPass *pRenderPass,
                                                             VkResult result) {
    if (VK_SUCCESS != result) return;

    Add(std::make_shared<RENDER_PASS_STATE>(*pRenderPass, pCreateInfo));
}

void ValidationStateTracker::PreCallRecordCmdBeginRenderPass(VkCommandBuffer commandBuffer,
                                                             const VkRenderPassBeginInfo *pRenderPassBegin,
                                                             VkSubpassContents contents) {
    auto cb_state = GetWrite<CMD_BUFFER_STATE>(commandBuffer);
    cb_state->BeginRenderPass(CMD_BEGINRENDERPASS, pRenderPassBegin, contents);
}

void ValidationStateTracker::PreCallRecordCmdBeginRenderPass2KHR(VkCommandBuffer commandBuffer,
                                                                 const VkRenderPassBeginInfo *pRenderPassBegin,
                                                                 const VkSubpassBeginInfo *pSubpassBeginInfo) {
    auto cb_state = GetWrite<CMD_BUFFER_STATE>(commandBuffer);
    cb_state->BeginRenderPass(CMD_BEGINRENDERPASS2KHR, pRenderPassBegin, pSubpassBeginInfo->contents);
}

void ValidationStateTracker::PostCallRecordCmdBeginTransformFeedbackEXT(VkCommandBuffer commandBuffer, uint32_t firstCounterBuffer,
                                                                        uint32_t counterBufferCount,
                                                                        const VkBuffer *pCounterBuffers,
                                                                        const VkDeviceSize *pCounterBufferOffsets) {
    auto cb_state = GetWrite<CMD_BUFFER_STATE>(commandBuffer);

    cb_state->RecordCmd(CMD_BEGINTRANSFORMFEEDBACKEXT);
    cb_state->transform_feedback_active = true;
}

void ValidationStateTracker::PostCallRecordCmdEndTransformFeedbackEXT(VkCommandBuffer commandBuffer, uint32_t firstCounterBuffer,
                                                                      uint32_t counterBufferCount, const VkBuffer *pCounterBuffers,
                                                                      const VkDeviceSize *pCounterBufferOffsets) {
    auto cb_state = GetWrite<CMD_BUFFER_STATE>(commandBuffer);

    cb_state->RecordCmd(CMD_ENDTRANSFORMFEEDBACKEXT);
    cb_state->transform_feedback_active = false;
}

void ValidationStateTracker::PostCallRecordCmdBeginConditionalRenderingEXT(
    VkCommandBuffer commandBuffer, const VkConditionalRenderingBeginInfoEXT *pConditionalRenderingBegin) {
    auto cb_state = GetWrite<CMD_BUFFER_STATE>(commandBuffer);

    cb_state->RecordCmd(CMD_BEGINCONDITIONALRENDERINGEXT);
    cb_state->conditional_rendering_active = true;
    cb_state->conditional_rendering_inside_render_pass = cb_state->activeRenderPass != nullptr;
    cb_state->conditional_rendering_subpass = cb_state->activeSubpass;
}

void ValidationStateTracker::PostCallRecordCmdEndConditionalRenderingEXT(VkCommandBuffer commandBuffer) {
    auto cb_state = GetWrite<CMD_BUFFER_STATE>(commandBuffer);

    cb_state->RecordCmd(CMD_ENDCONDITIONALRENDERINGEXT);
    cb_state->conditional_rendering_active = false;
    cb_state->conditional_rendering_inside_render_pass = false;
    cb_state->conditional_rendering_subpass = 0;
}

void ValidationStateTracker::RecordCmdEndRenderingRenderPassState(VkCommandBuffer commandBuffer) {
    auto cb_state = GetWrite<CMD_BUFFER_STATE>(commandBuffer);
    cb_state->activeRenderPass = nullptr;
}

void ValidationStateTracker::PreCallRecordCmdBeginRenderingKHR(VkCommandBuffer commandBuffer,
                                                               const VkRenderingInfoKHR *pRenderingInfo) {
    auto cb_state = GetWrite<CMD_BUFFER_STATE>(commandBuffer);
    cb_state->BeginRendering(CMD_BEGINRENDERINGKHR, pRenderingInfo);
}

void ValidationStateTracker::PreCallRecordCmdBeginRendering(VkCommandBuffer commandBuffer, const VkRenderingInfo *pRenderingInfo) {
    auto cb_state = GetWrite<CMD_BUFFER_STATE>(commandBuffer);
    cb_state->BeginRendering(CMD_BEGINRENDERING, pRenderingInfo);
}

void ValidationStateTracker::PreCallRecordCmdEndRenderingKHR(VkCommandBuffer commandBuffer) {
    RecordCmdEndRenderingRenderPassState(commandBuffer);
}

void ValidationStateTracker::PreCallRecordCmdEndRendering(VkCommandBuffer commandBuffer) {
    RecordCmdEndRenderingRenderPassState(commandBuffer);
}

void ValidationStateTracker::PreCallRecordCmdBeginRenderPass2(VkCommandBuffer commandBuffer,
                                                              const VkRenderPassBeginInfo *pRenderPassBegin,
                                                              const VkSubpassBeginInfo *pSubpassBeginInfo) {
    auto cb_state = GetWrite<CMD_BUFFER_STATE>(commandBuffer);
    cb_state->BeginRenderPass(CMD_BEGINRENDERPASS2, pRenderPassBegin, pSubpassBeginInfo->contents);
}

void ValidationStateTracker::PostCallRecordCmdNextSubpass(VkCommandBuffer commandBuffer, VkSubpassContents contents) {
    auto cb_state = GetWrite<CMD_BUFFER_STATE>(commandBuffer);
    cb_state->NextSubpass(CMD_NEXTSUBPASS, contents);
}

void ValidationStateTracker::PostCallRecordCmdNextSubpass2KHR(VkCommandBuffer commandBuffer,
                                                              const VkSubpassBeginInfo *pSubpassBeginInfo,
                                                              const VkSubpassEndInfo *pSubpassEndInfo) {
    auto cb_state = GetWrite<CMD_BUFFER_STATE>(commandBuffer);
    cb_state->NextSubpass(CMD_NEXTSUBPASS2KHR, pSubpassBeginInfo->contents);
}

void ValidationStateTracker::PostCallRecordCmdNextSubpass2(VkCommandBuffer commandBuffer,
                                                           const VkSubpassBeginInfo *pSubpassBeginInfo,
                                                           const VkSubpassEndInfo *pSubpassEndInfo) {
    auto cb_state = GetWrite<CMD_BUFFER_STATE>(commandBuffer);
    cb_state->NextSubpass(CMD_NEXTSUBPASS2, pSubpassBeginInfo->contents);
}

void ValidationStateTracker::PostCallRecordCmdEndRenderPass(VkCommandBuffer commandBuffer) {
    auto cb_state = GetWrite<CMD_BUFFER_STATE>(commandBuffer);
    cb_state->EndRenderPass(CMD_ENDRENDERPASS);
}

void ValidationStateTracker::PostCallRecordCmdEndRenderPass2KHR(VkCommandBuffer commandBuffer,
                                                                const VkSubpassEndInfo *pSubpassEndInfo) {
    auto cb_state = GetWrite<CMD_BUFFER_STATE>(commandBuffer);
    cb_state->EndRenderPass(CMD_ENDRENDERPASS2KHR);
}

void ValidationStateTracker::PostCallRecordCmdEndRenderPass2(VkCommandBuffer commandBuffer,
                                                             const VkSubpassEndInfo *pSubpassEndInfo) {
    auto cb_state = GetWrite<CMD_BUFFER_STATE>(commandBuffer);
    cb_state->EndRenderPass(CMD_ENDRENDERPASS2);
}

void ValidationStateTracker::PreCallRecordCmdExecuteCommands(VkCommandBuffer commandBuffer, uint32_t commandBuffersCount,
                                                             const VkCommandBuffer *pCommandBuffers) {
    auto cb_state = GetWrite<CMD_BUFFER_STATE>(commandBuffer);

    cb_state->ExecuteCommands(commandBuffersCount, pCommandBuffers);
}

void ValidationStateTracker::PostCallRecordMapMemory(VkDevice device, VkDeviceMemory mem, VkDeviceSize offset, VkDeviceSize size,
                                                     VkFlags flags, void **ppData, VkResult result) {
    if (VK_SUCCESS != result) return;
    RecordMappedMemory(mem, offset, size, ppData);
}

void ValidationStateTracker::PreCallRecordUnmapMemory(VkDevice device, VkDeviceMemory mem) {
    auto mem_info = Get<DEVICE_MEMORY_STATE>(mem);
    if (mem_info) {
        mem_info->mapped_range = MemRange();
        mem_info->p_driver_data = nullptr;
    }
}

void ValidationStateTracker::UpdateBindImageMemoryState(const VkBindImageMemoryInfo &bindInfo) {
    auto image_state = Get<IMAGE_STATE>(bindInfo.image);
    if (image_state) {
        // An Android sepcial image cannot get VkSubresourceLayout until the image binds a memory.
        // See: VUID-vkGetImageSubresourceLayout-image-01895
        image_state->fragment_encoder =
            std::unique_ptr<const subresource_adapter::ImageRangeEncoder>(new subresource_adapter::ImageRangeEncoder(*image_state));
        const auto swapchain_info = LvlFindInChain<VkBindImageMemorySwapchainInfoKHR>(bindInfo.pNext);
        if (swapchain_info) {
            auto swapchain = Get<SWAPCHAIN_NODE>(swapchain_info->swapchain);
            if (swapchain) {
                SWAPCHAIN_IMAGE &swapchain_image = swapchain->images[swapchain_info->imageIndex];

                if (!swapchain_image.fake_base_address) {
                    auto size = image_state->fragment_encoder->TotalSize();
                    swapchain_image.fake_base_address = fake_memory.Alloc(size);
                }
                // All images bound to this swapchain and index are aliases
                image_state->SetSwapchain(swapchain, swapchain_info->imageIndex);
            }
        } else {
            // Track bound memory range information
            auto mem_info = Get<DEVICE_MEMORY_STATE>(bindInfo.memory);
            if (mem_info) {
                VkDeviceSize plane_index = 0u;
                if (image_state->disjoint && image_state->IsExternalAHB() == false) {
                    auto plane_info = LvlFindInChain<VkBindImagePlaneMemoryInfo>(bindInfo.pNext);
                    const VkImageAspectFlagBits aspect = plane_info->planeAspect;
                    switch (aspect) {
                        case VK_IMAGE_ASPECT_PLANE_0_BIT:
                            plane_index = 0;
                            break;
                        case VK_IMAGE_ASPECT_PLANE_1_BIT:
                            plane_index = 1;
                            break;
                        case VK_IMAGE_ASPECT_PLANE_2_BIT:
                            plane_index = 2;
                            break;
                        default:
                            assert(false);  // parameter validation should have caught this
                            break;
                    }
                }
                image_state->BindMemory(
                    image_state.get(), mem_info, bindInfo.memoryOffset, plane_index,
                    image_state->requirements[static_cast<decltype(image_state->requirements)::size_type>(plane_index)].size);
            }
        }
    }
}

void ValidationStateTracker::PostCallRecordBindImageMemory(VkDevice device, VkImage image, VkDeviceMemory mem,
                                                           VkDeviceSize memoryOffset, VkResult result) {
    if (VK_SUCCESS != result) return;
    auto bind_info = LvlInitStruct<VkBindImageMemoryInfo>();
    bind_info.image = image;
    bind_info.memory = mem;
    bind_info.memoryOffset = memoryOffset;
    UpdateBindImageMemoryState(bind_info);
}

void ValidationStateTracker::PostCallRecordBindImageMemory2(VkDevice device, uint32_t bindInfoCount,
                                                            const VkBindImageMemoryInfo *pBindInfos, VkResult result) {
    if (VK_SUCCESS != result) return;
    for (uint32_t i = 0; i < bindInfoCount; i++) {
        UpdateBindImageMemoryState(pBindInfos[i]);
    }
}

void ValidationStateTracker::PostCallRecordBindImageMemory2KHR(VkDevice device, uint32_t bindInfoCount,
                                                               const VkBindImageMemoryInfo *pBindInfos, VkResult result) {
    if (VK_SUCCESS != result) return;
    for (uint32_t i = 0; i < bindInfoCount; i++) {
        UpdateBindImageMemoryState(pBindInfos[i]);
    }
}

void ValidationStateTracker::PreCallRecordSetEvent(VkDevice device, VkEvent event) {
    auto event_state = Get<EVENT_STATE>(event);
    if (event_state) {
        event_state->stageMask = VK_PIPELINE_STAGE_HOST_BIT;
    }
}

void ValidationStateTracker::PostCallRecordImportSemaphoreFdKHR(VkDevice device,
                                                                const VkImportSemaphoreFdInfoKHR *pImportSemaphoreFdInfo,
                                                                VkResult result) {
    if (VK_SUCCESS != result) return;
    RecordImportSemaphoreState(pImportSemaphoreFdInfo->semaphore, pImportSemaphoreFdInfo->handleType,
                               pImportSemaphoreFdInfo->flags);
}

void ValidationStateTracker::RecordGetExternalSemaphoreState(VkSemaphore semaphore,
                                                             VkExternalSemaphoreHandleTypeFlagBits handle_type) {
    auto semaphore_state = Get<SEMAPHORE_STATE>(semaphore);
    if (semaphore_state) {
        semaphore_state->Export(handle_type);
    }
}

#ifdef VK_USE_PLATFORM_WIN32_KHR
void ValidationStateTracker::PostCallRecordImportSemaphoreWin32HandleKHR(
    VkDevice device, const VkImportSemaphoreWin32HandleInfoKHR *pImportSemaphoreWin32HandleInfo, VkResult result) {
    if (VK_SUCCESS != result) return;
    RecordImportSemaphoreState(pImportSemaphoreWin32HandleInfo->semaphore, pImportSemaphoreWin32HandleInfo->handleType,
                               pImportSemaphoreWin32HandleInfo->flags);
}

void ValidationStateTracker::PostCallRecordGetSemaphoreWin32HandleKHR(VkDevice device,
                                                                      const VkSemaphoreGetWin32HandleInfoKHR *pGetWin32HandleInfo,
                                                                      HANDLE *pHandle, VkResult result) {
    if (VK_SUCCESS != result) return;
    RecordGetExternalSemaphoreState(pGetWin32HandleInfo->semaphore, pGetWin32HandleInfo->handleType);
}

void ValidationStateTracker::PostCallRecordImportFenceWin32HandleKHR(
    VkDevice device, const VkImportFenceWin32HandleInfoKHR *pImportFenceWin32HandleInfo, VkResult result) {
    if (VK_SUCCESS != result) return;
    RecordImportFenceState(pImportFenceWin32HandleInfo->fence, pImportFenceWin32HandleInfo->handleType,
                           pImportFenceWin32HandleInfo->flags);
}

void ValidationStateTracker::PostCallRecordGetFenceWin32HandleKHR(VkDevice device,
                                                                  const VkFenceGetWin32HandleInfoKHR *pGetWin32HandleInfo,
                                                                  HANDLE *pHandle, VkResult result) {
    if (VK_SUCCESS != result) return;
    RecordGetExternalFenceState(pGetWin32HandleInfo->fence, pGetWin32HandleInfo->handleType);
}
#endif

void ValidationStateTracker::PostCallRecordGetSemaphoreFdKHR(VkDevice device, const VkSemaphoreGetFdInfoKHR *pGetFdInfo, int *pFd,
                                                             VkResult result) {
    if (VK_SUCCESS != result) return;
    RecordGetExternalSemaphoreState(pGetFdInfo->semaphore, pGetFdInfo->handleType);
}

void ValidationStateTracker::RecordImportFenceState(VkFence fence, VkExternalFenceHandleTypeFlagBits handle_type,
                                                    VkFenceImportFlags flags) {
    auto fence_node = Get<FENCE_STATE>(fence);

    if (fence_node) {
        fence_node->Import(handle_type, flags);
    }
}

void ValidationStateTracker::PostCallRecordImportFenceFdKHR(VkDevice device, const VkImportFenceFdInfoKHR *pImportFenceFdInfo,
                                                            VkResult result) {
    if (VK_SUCCESS != result) return;
    RecordImportFenceState(pImportFenceFdInfo->fence, pImportFenceFdInfo->handleType, pImportFenceFdInfo->flags);
}

void ValidationStateTracker::RecordGetExternalFenceState(VkFence fence, VkExternalFenceHandleTypeFlagBits handle_type) {
    auto fence_state = Get<FENCE_STATE>(fence);
    if (fence_state) {
        fence_state->Export(handle_type);
    }
}

void ValidationStateTracker::PostCallRecordGetFenceFdKHR(VkDevice device, const VkFenceGetFdInfoKHR *pGetFdInfo, int *pFd,
                                                         VkResult result) {
    if (VK_SUCCESS != result) return;
    RecordGetExternalFenceState(pGetFdInfo->fence, pGetFdInfo->handleType);
}

void ValidationStateTracker::PostCallRecordCreateEvent(VkDevice device, const VkEventCreateInfo *pCreateInfo,
                                                       const VkAllocationCallbacks *pAllocator, VkEvent *pEvent, VkResult result) {
    if (VK_SUCCESS != result) return;
    Add(std::make_shared<EVENT_STATE>(*pEvent, pCreateInfo));
}

void ValidationStateTracker::RecordCreateSwapchainState(VkResult result, const VkSwapchainCreateInfoKHR *pCreateInfo,
                                                        VkSwapchainKHR *pSwapchain, std::shared_ptr<SURFACE_STATE> &&surface_state,
                                                        SWAPCHAIN_NODE *old_swapchain_state) {
    if (VK_SUCCESS == result) {
        if (surface_state->swapchain) {
            surface_state->RemoveParent(surface_state->swapchain);
        }
        auto swapchain = CreateSwapchainState(pCreateInfo, *pSwapchain);
        surface_state->AddParent(swapchain.get());
        surface_state->swapchain = swapchain.get();
        swapchain->surface = std::move(surface_state);
        Add(std::move(swapchain));
    } else {
        surface_state->swapchain = nullptr;
    }
    // Spec requires that even if CreateSwapchainKHR fails, oldSwapchain is retired
    // Retired swapchains remain associated with the surface until they are destroyed.
    if (old_swapchain_state) {
        old_swapchain_state->retired = true;
    }
    return;
}

void ValidationStateTracker::PostCallRecordCreateSwapchainKHR(VkDevice device, const VkSwapchainCreateInfoKHR *pCreateInfo,
                                                              const VkAllocationCallbacks *pAllocator, VkSwapchainKHR *pSwapchain,
                                                              VkResult result) {
    auto surface_state = Get<SURFACE_STATE>(pCreateInfo->surface);
    auto old_swapchain_state = Get<SWAPCHAIN_NODE>(pCreateInfo->oldSwapchain);
    RecordCreateSwapchainState(result, pCreateInfo, pSwapchain, std::move(surface_state), old_swapchain_state.get());
}

void ValidationStateTracker::PreCallRecordDestroySwapchainKHR(VkDevice device, VkSwapchainKHR swapchain,
                                                              const VkAllocationCallbacks *pAllocator) {
    Destroy<SWAPCHAIN_NODE>(swapchain);
}

void ValidationStateTracker::PostCallRecordCreateDisplayModeKHR(VkPhysicalDevice physicalDevice, VkDisplayKHR display,
                                                                const VkDisplayModeCreateInfoKHR *pCreateInfo,
                                                                const VkAllocationCallbacks *pAllocator, VkDisplayModeKHR *pMode,
                                                                VkResult result) {
    if (VK_SUCCESS != result) return;
    if (!pMode) return;
    Add(std::make_shared<DISPLAY_MODE_STATE>(*pMode, physicalDevice));
}

void ValidationStateTracker::PostCallRecordQueuePresentKHR(VkQueue queue, const VkPresentInfoKHR *pPresentInfo, VkResult result) {
    // spec: If vkQueuePresentKHR fails to enqueue the corresponding set of queue operations, it may return
    // VK_ERROR_OUT_OF_HOST_MEMORY or VK_ERROR_OUT_OF_DEVICE_MEMORY. If it does, the implementation must ensure that the state and
    // contents of any resources or synchronization primitives referenced is unaffected by the call or its failure.
    //
    // If vkQueuePresentKHR fails in such a way that the implementation is unable to make that guarantee, the implementation must
    // return VK_ERROR_DEVICE_LOST.
    //
    // However, if the presentation request is rejected by the presentation engine with an error VK_ERROR_OUT_OF_DATE_KHR,
    // VK_ERROR_FULL_SCREEN_EXCLUSIVE_MODE_LOST_EXT, or VK_ERROR_SURFACE_LOST_KHR, the set of queue operations are still considered
    // to be enqueued and thus any semaphore wait operation specified in VkPresentInfoKHR will execute when the corresponding queue
    // operation is complete.
    //
    // NOTE: This is the only queue submit-like call that has its state updated in PostCallRecord(). In part that is because of these
    // non-fatal error cases. Also we need a place to handle the swapchain image bookkeeping, which really should be happening once all
    // the wait semaphores have completed. Since most of the PostCall queue submit race conditions are related to timeline semaphores,
    // and acquire sempaphores are always binary, this seems ok-ish.
    if (result == VK_ERROR_OUT_OF_HOST_MEMORY || result == VK_ERROR_OUT_OF_DEVICE_MEMORY || result == VK_ERROR_DEVICE_LOST) {
        return;
    }
    auto queue_state = Get<QUEUE_STATE>(queue);
    CB_SUBMISSION submission;
    for (uint32_t i = 0; i < pPresentInfo->waitSemaphoreCount; ++i) {
        auto semaphore_state = Get<SEMAPHORE_STATE>(pPresentInfo->pWaitSemaphores[i]);
        if (semaphore_state) {
            submission.AddWaitSemaphore(std::move(semaphore_state), 0);
        }
    }

    const auto *present_id_info = LvlFindInChain<VkPresentIdKHR>(pPresentInfo->pNext);
    for (uint32_t i = 0; i < pPresentInfo->swapchainCount; ++i) {
        // Note: this is imperfect, in that we can get confused about what did or didn't succeed-- but if the app does that, it's
        // confused itself just as much.
        auto local_result = pPresentInfo->pResults ? pPresentInfo->pResults[i] : result;
        if (local_result != VK_SUCCESS && local_result != VK_SUBOPTIMAL_KHR) continue;  // this present didn't actually happen.
        // Mark the image as having been released to the WSI
        auto swapchain_data = Get<SWAPCHAIN_NODE>(pPresentInfo->pSwapchains[i]);
        if (swapchain_data) {
            uint64_t present_id = (present_id_info && i < present_id_info->swapchainCount) ? present_id_info->pPresentIds[i] : 0;
            swapchain_data->PresentImage(pPresentInfo->pImageIndices[i], present_id);
        }
    }

    auto early_retire_seq = queue_state->Submit(std::move(submission));
    if (early_retire_seq) {
        queue_state->NotifyAndWait(early_retire_seq);
    }
}

void ValidationStateTracker::PostCallRecordCreateSharedSwapchainsKHR(VkDevice device, uint32_t swapchainCount,
                                                                     const VkSwapchainCreateInfoKHR *pCreateInfos,
                                                                     const VkAllocationCallbacks *pAllocator,
                                                                     VkSwapchainKHR *pSwapchains, VkResult result) {
    if (pCreateInfos) {
        for (uint32_t i = 0; i < swapchainCount; i++) {
            auto surface_state = Get<SURFACE_STATE>(pCreateInfos[i].surface);
            auto old_swapchain_state = Get<SWAPCHAIN_NODE>(pCreateInfos[i].oldSwapchain);
            RecordCreateSwapchainState(result, &pCreateInfos[i], &pSwapchains[i], std::move(surface_state),
                                       old_swapchain_state.get());
        }
    }
}

void ValidationStateTracker::RecordAcquireNextImageState(VkDevice device, VkSwapchainKHR swapchain, uint64_t timeout,
                                                         VkSemaphore semaphore, VkFence fence, uint32_t *pImageIndex) {
    auto fence_state = Get<FENCE_STATE>(fence);
    if (fence_state) {
        // Treat as inflight since it is valid to wait on this fence, even in cases where it is technically a temporary
        // import
        fence_state->EnqueueSignal(nullptr, 0);
    }

    auto semaphore_state = Get<SEMAPHORE_STATE>(semaphore);
    if (semaphore_state) {
        // Treat as signaled since it is valid to wait on this semaphore, even in cases where it is technically a
        // temporary import
        semaphore_state->EnqueueAcquire();
    }

    // Mark the image as acquired.
    auto swapchain_data = Get<SWAPCHAIN_NODE>(swapchain);
    if (swapchain_data) {
        swapchain_data->AcquireImage(*pImageIndex);
    }
}

void ValidationStateTracker::PostCallRecordAcquireNextImageKHR(VkDevice device, VkSwapchainKHR swapchain, uint64_t timeout,
                                                               VkSemaphore semaphore, VkFence fence, uint32_t *pImageIndex,
                                                               VkResult result) {
    if ((VK_SUCCESS != result) && (VK_SUBOPTIMAL_KHR != result)) return;
    RecordAcquireNextImageState(device, swapchain, timeout, semaphore, fence, pImageIndex);
}

void ValidationStateTracker::PostCallRecordAcquireNextImage2KHR(VkDevice device, const VkAcquireNextImageInfoKHR *pAcquireInfo,
                                                                uint32_t *pImageIndex, VkResult result) {
    if ((VK_SUCCESS != result) && (VK_SUBOPTIMAL_KHR != result)) return;
    RecordAcquireNextImageState(device, pAcquireInfo->swapchain, pAcquireInfo->timeout, pAcquireInfo->semaphore,
                                pAcquireInfo->fence, pImageIndex);
}

std::shared_ptr<PHYSICAL_DEVICE_STATE> ValidationStateTracker::CreatePhysicalDeviceState(VkPhysicalDevice phys_dev) {
    return std::make_shared<PHYSICAL_DEVICE_STATE>(phys_dev);
}

void ValidationStateTracker::PostCallRecordCreateInstance(const VkInstanceCreateInfo *pCreateInfo,
                                                          const VkAllocationCallbacks *pAllocator, VkInstance *pInstance,
                                                          VkResult result) {
    if (result != VK_SUCCESS) {
        return;
    }
    instance_state = this;
    uint32_t count = 0;
    // this can fail if the allocator fails
    result = DispatchEnumeratePhysicalDevices(*pInstance, &count, nullptr);
    if (result != VK_SUCCESS) {
        return;
    }
    std::vector<VkPhysicalDevice> physdev_handles(count);
    result = DispatchEnumeratePhysicalDevices(*pInstance, &count, physdev_handles.data());
    if (result != VK_SUCCESS) {
        return;
    }

    for (auto physdev : physdev_handles) {
        Add(CreatePhysicalDeviceState(physdev));
    }

#ifdef VK_USE_PLATFORM_METAL_EXT
    auto export_metal_object_info = LvlFindInChain<VkExportMetalObjectCreateInfoEXT>(pCreateInfo->pNext);
    while (export_metal_object_info) {
        export_metal_flags.push_back(export_metal_object_info->exportObjectType);
        export_metal_object_info = LvlFindInChain<VkExportMetalObjectCreateInfoEXT>(export_metal_object_info->pNext);
    }
#endif  // VK_USE_PLATFORM_METAL_EXT
}


// Common function to update state for GetPhysicalDeviceQueueFamilyProperties & 2KHR version
static void StateUpdateCommonGetPhysicalDeviceQueueFamilyProperties(PHYSICAL_DEVICE_STATE *pd_state, uint32_t count) {
    pd_state->queue_family_known_count = std::max(pd_state->queue_family_known_count, count);
}

void ValidationStateTracker::PostCallRecordGetPhysicalDeviceQueueFamilyProperties(VkPhysicalDevice physicalDevice,
                                                                                  uint32_t *pQueueFamilyPropertyCount,
                                                                                  VkQueueFamilyProperties *pQueueFamilyProperties) {
    auto pd_state = Get<PHYSICAL_DEVICE_STATE>(physicalDevice);
    assert(pd_state);
    StateUpdateCommonGetPhysicalDeviceQueueFamilyProperties(pd_state.get(), *pQueueFamilyPropertyCount);
}

void ValidationStateTracker::PostCallRecordGetPhysicalDeviceQueueFamilyProperties2(
    VkPhysicalDevice physicalDevice, uint32_t *pQueueFamilyPropertyCount, VkQueueFamilyProperties2 *pQueueFamilyProperties) {
    auto pd_state = Get<PHYSICAL_DEVICE_STATE>(physicalDevice);
    assert(pd_state);
    StateUpdateCommonGetPhysicalDeviceQueueFamilyProperties(pd_state.get(), *pQueueFamilyPropertyCount);
}

void ValidationStateTracker::PostCallRecordGetPhysicalDeviceQueueFamilyProperties2KHR(
    VkPhysicalDevice physicalDevice, uint32_t *pQueueFamilyPropertyCount, VkQueueFamilyProperties2 *pQueueFamilyProperties) {
    auto pd_state = Get<PHYSICAL_DEVICE_STATE>(physicalDevice);
    assert(pd_state);
    StateUpdateCommonGetPhysicalDeviceQueueFamilyProperties(pd_state.get(), *pQueueFamilyPropertyCount);
}
void ValidationStateTracker::PreCallRecordDestroySurfaceKHR(VkInstance instance, VkSurfaceKHR surface,
                                                            const VkAllocationCallbacks *pAllocator) {
    Destroy<SURFACE_STATE>(surface);
}

void ValidationStateTracker::RecordVulkanSurface(VkSurfaceKHR *pSurface) { Add(std::make_shared<SURFACE_STATE>(*pSurface)); }

void ValidationStateTracker::PostCallRecordCreateDisplayPlaneSurfaceKHR(VkInstance instance,
                                                                        const VkDisplaySurfaceCreateInfoKHR *pCreateInfo,
                                                                        const VkAllocationCallbacks *pAllocator,
                                                                        VkSurfaceKHR *pSurface, VkResult result) {
    if (VK_SUCCESS != result) return;
    RecordVulkanSurface(pSurface);
}

#ifdef VK_USE_PLATFORM_ANDROID_KHR
void ValidationStateTracker::PostCallRecordCreateAndroidSurfaceKHR(VkInstance instance,
                                                                   const VkAndroidSurfaceCreateInfoKHR *pCreateInfo,
                                                                   const VkAllocationCallbacks *pAllocator, VkSurfaceKHR *pSurface,
                                                                   VkResult result) {
    if (VK_SUCCESS != result) return;
    RecordVulkanSurface(pSurface);
}
#endif  // VK_USE_PLATFORM_ANDROID_KHR

#ifdef VK_USE_PLATFORM_IOS_MVK
void ValidationStateTracker::PostCallRecordCreateIOSSurfaceMVK(VkInstance instance, const VkIOSSurfaceCreateInfoMVK *pCreateInfo,
                                                               const VkAllocationCallbacks *pAllocator, VkSurfaceKHR *pSurface,
                                                               VkResult result) {
    if (VK_SUCCESS != result) return;
    RecordVulkanSurface(pSurface);
}
#endif  // VK_USE_PLATFORM_IOS_MVK

#ifdef VK_USE_PLATFORM_MACOS_MVK
void ValidationStateTracker::PostCallRecordCreateMacOSSurfaceMVK(VkInstance instance,
                                                                 const VkMacOSSurfaceCreateInfoMVK *pCreateInfo,
                                                                 const VkAllocationCallbacks *pAllocator, VkSurfaceKHR *pSurface,
                                                                 VkResult result) {
    if (VK_SUCCESS != result) return;
    RecordVulkanSurface(pSurface);
}
#endif  // VK_USE_PLATFORM_MACOS_MVK

#ifdef VK_USE_PLATFORM_METAL_EXT
void ValidationStateTracker::PostCallRecordCreateMetalSurfaceEXT(VkInstance instance,
                                                                 const VkMetalSurfaceCreateInfoEXT *pCreateInfo,
                                                                 const VkAllocationCallbacks *pAllocator, VkSurfaceKHR *pSurface,
                                                                 VkResult result) {
    if (VK_SUCCESS != result) return;
    RecordVulkanSurface(pSurface);
}
#endif  // VK_USE_PLATFORM_METAL_EXT

#ifdef VK_USE_PLATFORM_WAYLAND_KHR
void ValidationStateTracker::PostCallRecordCreateWaylandSurfaceKHR(VkInstance instance,
                                                                   const VkWaylandSurfaceCreateInfoKHR *pCreateInfo,
                                                                   const VkAllocationCallbacks *pAllocator, VkSurfaceKHR *pSurface,
                                                                   VkResult result) {
    if (VK_SUCCESS != result) return;
    RecordVulkanSurface(pSurface);
}
#endif  // VK_USE_PLATFORM_WAYLAND_KHR

#ifdef VK_USE_PLATFORM_WIN32_KHR
void ValidationStateTracker::PostCallRecordCreateWin32SurfaceKHR(VkInstance instance,
                                                                 const VkWin32SurfaceCreateInfoKHR *pCreateInfo,
                                                                 const VkAllocationCallbacks *pAllocator, VkSurfaceKHR *pSurface,
                                                                 VkResult result) {
    if (VK_SUCCESS != result) return;
    RecordVulkanSurface(pSurface);
}
#endif  // VK_USE_PLATFORM_WIN32_KHR

#ifdef VK_USE_PLATFORM_XCB_KHR
void ValidationStateTracker::PostCallRecordCreateXcbSurfaceKHR(VkInstance instance, const VkXcbSurfaceCreateInfoKHR *pCreateInfo,
                                                               const VkAllocationCallbacks *pAllocator, VkSurfaceKHR *pSurface,
                                                               VkResult result) {
    if (VK_SUCCESS != result) return;
    RecordVulkanSurface(pSurface);
}
#endif  // VK_USE_PLATFORM_XCB_KHR

#ifdef VK_USE_PLATFORM_XLIB_KHR
void ValidationStateTracker::PostCallRecordCreateXlibSurfaceKHR(VkInstance instance, const VkXlibSurfaceCreateInfoKHR *pCreateInfo,
                                                                const VkAllocationCallbacks *pAllocator, VkSurfaceKHR *pSurface,
                                                                VkResult result) {
    if (VK_SUCCESS != result) return;
    RecordVulkanSurface(pSurface);
}
#endif  // VK_USE_PLATFORM_XLIB_KHR

void ValidationStateTracker::PostCallRecordCreateHeadlessSurfaceEXT(VkInstance instance,
                                                                    const VkHeadlessSurfaceCreateInfoEXT *pCreateInfo,
                                                                    const VkAllocationCallbacks *pAllocator, VkSurfaceKHR *pSurface,
                                                                    VkResult result) {
    if (VK_SUCCESS != result) return;
    RecordVulkanSurface(pSurface);
}

void ValidationStateTracker::PostCallRecordGetPhysicalDeviceSurfaceCapabilitiesKHR(VkPhysicalDevice physicalDevice,
                                                                                   VkSurfaceKHR surface,
                                                                                   VkSurfaceCapabilitiesKHR *pSurfaceCapabilities,
                                                                                   VkResult result) {
    if (VK_SUCCESS != result) return;
    auto surface_state = Get<SURFACE_STATE>(surface);
    surface_state->SetCapabilities(physicalDevice, *pSurfaceCapabilities);
}

void ValidationStateTracker::PostCallRecordGetPhysicalDeviceSurfaceCapabilities2KHR(
    VkPhysicalDevice physicalDevice, const VkPhysicalDeviceSurfaceInfo2KHR *pSurfaceInfo,
    VkSurfaceCapabilities2KHR *pSurfaceCapabilities, VkResult result) {
    if (VK_SUCCESS != result) return;

    if (pSurfaceInfo->surface) {
        auto surface_state = Get<SURFACE_STATE>(pSurfaceInfo->surface);
        surface_state->SetCapabilities(physicalDevice, pSurfaceCapabilities->surfaceCapabilities);
    } else if (IsExtEnabled(instance_extensions.vk_google_surfaceless_query) &&
               lvl_find_in_chain<VkSurfaceProtectedCapabilitiesKHR>(pSurfaceCapabilities->pNext)) {
        auto pd_state = Get<PHYSICAL_DEVICE_STATE>(physicalDevice);
        assert(pd_state);
        pd_state->surfaceless_query_state.capabilities = pSurfaceCapabilities->surfaceCapabilities;
    }
}

void ValidationStateTracker::PostCallRecordGetPhysicalDeviceSurfaceCapabilities2EXT(VkPhysicalDevice physicalDevice,
                                                                                    VkSurfaceKHR surface,
                                                                                    VkSurfaceCapabilities2EXT *pSurfaceCapabilities,
                                                                                    VkResult result) {
    auto surface_state = Get<SURFACE_STATE>(surface);
    VkSurfaceCapabilitiesKHR caps{
        pSurfaceCapabilities->minImageCount,           pSurfaceCapabilities->maxImageCount,
        pSurfaceCapabilities->currentExtent,           pSurfaceCapabilities->minImageExtent,
        pSurfaceCapabilities->maxImageExtent,          pSurfaceCapabilities->maxImageArrayLayers,
        pSurfaceCapabilities->supportedTransforms,     pSurfaceCapabilities->currentTransform,
        pSurfaceCapabilities->supportedCompositeAlpha, pSurfaceCapabilities->supportedUsageFlags,
    };
    surface_state->SetCapabilities(physicalDevice, caps);
}

void ValidationStateTracker::PostCallRecordGetPhysicalDeviceSurfaceSupportKHR(VkPhysicalDevice physicalDevice,
                                                                              uint32_t queueFamilyIndex, VkSurfaceKHR surface,
                                                                              VkBool32 *pSupported, VkResult result) {
    if (VK_SUCCESS != result) return;
    auto surface_state = Get<SURFACE_STATE>(surface);
    surface_state->SetQueueSupport(physicalDevice, queueFamilyIndex, (*pSupported == VK_TRUE));
}

void ValidationStateTracker::PostCallRecordGetPhysicalDeviceSurfacePresentModesKHR(VkPhysicalDevice physicalDevice,
                                                                                   VkSurfaceKHR surface,
                                                                                   uint32_t *pPresentModeCount,
                                                                                   VkPresentModeKHR *pPresentModes,
                                                                                   VkResult result) {
    if ((VK_SUCCESS != result) && (VK_INCOMPLETE != result)) return;

    if (pPresentModes) {
        if (surface) {
            auto surface_state = Get<SURFACE_STATE>(surface);
            surface_state->SetPresentModes(physicalDevice,
                                           std::vector<VkPresentModeKHR>(pPresentModes, pPresentModes + *pPresentModeCount));
        } else if (IsExtEnabled(instance_extensions.vk_google_surfaceless_query)) {
            auto pd_state = Get<PHYSICAL_DEVICE_STATE>(physicalDevice);
            assert(pd_state);
            pd_state->surfaceless_query_state.present_modes =
                std::vector<VkPresentModeKHR>(pPresentModes, pPresentModes + *pPresentModeCount);
        }
    }
}

void ValidationStateTracker::PostCallRecordGetPhysicalDeviceSurfaceFormatsKHR(VkPhysicalDevice physicalDevice, VkSurfaceKHR surface,
                                                                              uint32_t *pSurfaceFormatCount,
                                                                              VkSurfaceFormatKHR *pSurfaceFormats,
                                                                              VkResult result) {
    if ((VK_SUCCESS != result) && (VK_INCOMPLETE != result)) return;

    if (pSurfaceFormats) {
        if (surface) {
            auto surface_state = Get<SURFACE_STATE>(surface);
            surface_state->SetFormats(physicalDevice,
                                      std::vector<VkSurfaceFormatKHR>(pSurfaceFormats, pSurfaceFormats + *pSurfaceFormatCount));
        } else if (IsExtEnabled(instance_extensions.vk_google_surfaceless_query)) {
            auto pd_state = Get<PHYSICAL_DEVICE_STATE>(physicalDevice);
            assert(pd_state);
            pd_state->surfaceless_query_state.formats =
                std::vector<VkSurfaceFormatKHR>(pSurfaceFormats, pSurfaceFormats + *pSurfaceFormatCount);
        }
    }
}

void ValidationStateTracker::PostCallRecordGetPhysicalDeviceSurfaceFormats2KHR(VkPhysicalDevice physicalDevice,
                                                                               const VkPhysicalDeviceSurfaceInfo2KHR *pSurfaceInfo,
                                                                               uint32_t *pSurfaceFormatCount,
                                                                               VkSurfaceFormat2KHR *pSurfaceFormats,
                                                                               VkResult result) {
    if ((VK_SUCCESS != result) && (VK_INCOMPLETE != result)) return;

    if (pSurfaceFormats) {
        std::vector<VkSurfaceFormatKHR> fmts(*pSurfaceFormatCount);
        for (uint32_t i = 0; i < *pSurfaceFormatCount; i++) {
            fmts[i] = pSurfaceFormats[i].surfaceFormat;
        }
        if (pSurfaceInfo->surface) {
            auto surface_state = Get<SURFACE_STATE>(pSurfaceInfo->surface);
            surface_state->SetFormats(physicalDevice, std::move(fmts));
        } else if (IsExtEnabled(instance_extensions.vk_google_surfaceless_query)) {
            auto pd_state = Get<PHYSICAL_DEVICE_STATE>(physicalDevice);
            assert(pd_state);
            pd_state->surfaceless_query_state.formats = std::move(fmts);
        }
    }
}

void ValidationStateTracker::PreCallRecordCmdBeginDebugUtilsLabelEXT(VkCommandBuffer commandBuffer,
                                                                     const VkDebugUtilsLabelEXT *pLabelInfo) {
    auto cb_state = GetWrite<CMD_BUFFER_STATE>(commandBuffer);
    cb_state->RecordCmd(CMD_BEGINDEBUGUTILSLABELEXT);
    BeginCmdDebugUtilsLabel(report_data, commandBuffer, pLabelInfo);
}

void ValidationStateTracker::PostCallRecordCmdEndDebugUtilsLabelEXT(VkCommandBuffer commandBuffer) {
    auto cb_state = GetWrite<CMD_BUFFER_STATE>(commandBuffer);
    cb_state->RecordCmd(CMD_ENDDEBUGUTILSLABELEXT);
    EndCmdDebugUtilsLabel(report_data, commandBuffer);
}

void ValidationStateTracker::PreCallRecordCmdInsertDebugUtilsLabelEXT(VkCommandBuffer commandBuffer,
                                                                      const VkDebugUtilsLabelEXT *pLabelInfo) {
    InsertCmdDebugUtilsLabel(report_data, commandBuffer, pLabelInfo);

    auto cb_state = GetWrite<CMD_BUFFER_STATE>(commandBuffer);
    cb_state->RecordCmd(CMD_INSERTDEBUGUTILSLABELEXT);
    // Squirrel away an easily accessible copy.
    cb_state->debug_label = LoggingLabel(pLabelInfo);
}

void ValidationStateTracker::RecordEnumeratePhysicalDeviceQueueFamilyPerformanceQueryCounters(VkPhysicalDevice physicalDevice,
                                                                                              uint32_t queueFamilyIndex,
                                                                                              uint32_t *pCounterCount,
                                                                                              VkPerformanceCounterKHR *pCounters) {
    if (NULL == pCounters) return;

    auto pd_state = Get<PHYSICAL_DEVICE_STATE>(physicalDevice);
    assert(pd_state);

    std::unique_ptr<QUEUE_FAMILY_PERF_COUNTERS> queue_family_counters(new QUEUE_FAMILY_PERF_COUNTERS());
    queue_family_counters->counters.resize(*pCounterCount);
    for (uint32_t i = 0; i < *pCounterCount; i++) queue_family_counters->counters[i] = pCounters[i];

    pd_state->perf_counters[queueFamilyIndex] = std::move(queue_family_counters);
}

void ValidationStateTracker::PostCallRecordEnumeratePhysicalDeviceQueueFamilyPerformanceQueryCountersKHR(
    VkPhysicalDevice physicalDevice, uint32_t queueFamilyIndex, uint32_t *pCounterCount, VkPerformanceCounterKHR *pCounters,
    VkPerformanceCounterDescriptionKHR *pCounterDescriptions, VkResult result) {
    if ((VK_SUCCESS != result) && (VK_INCOMPLETE != result)) return;
    RecordEnumeratePhysicalDeviceQueueFamilyPerformanceQueryCounters(physicalDevice, queueFamilyIndex, pCounterCount, pCounters);
}

void ValidationStateTracker::PostCallRecordAcquireProfilingLockKHR(VkDevice device, const VkAcquireProfilingLockInfoKHR *pInfo,
                                                                   VkResult result) {
    if (result == VK_SUCCESS) performance_lock_acquired = true;
}

void ValidationStateTracker::PostCallRecordReleaseProfilingLockKHR(VkDevice device) {
    performance_lock_acquired = false;
    for (auto &cmd_buffer : command_buffer_map_.snapshot()) {
        cmd_buffer.second->performance_lock_released = true;
    }
}

void ValidationStateTracker::PreCallRecordDestroyDescriptorUpdateTemplate(VkDevice device,
                                                                          VkDescriptorUpdateTemplate descriptorUpdateTemplate,
                                                                          const VkAllocationCallbacks *pAllocator) {
    Destroy<UPDATE_TEMPLATE_STATE>(descriptorUpdateTemplate);
}

void ValidationStateTracker::PreCallRecordDestroyDescriptorUpdateTemplateKHR(VkDevice device,
                                                                             VkDescriptorUpdateTemplate descriptorUpdateTemplate,
                                                                             const VkAllocationCallbacks *pAllocator) {
    Destroy<UPDATE_TEMPLATE_STATE>(descriptorUpdateTemplate);
}

void ValidationStateTracker::RecordCreateDescriptorUpdateTemplateState(const VkDescriptorUpdateTemplateCreateInfo *pCreateInfo,
                                                                       VkDescriptorUpdateTemplate *pDescriptorUpdateTemplate) {
    Add(std::make_shared<UPDATE_TEMPLATE_STATE>(*pDescriptorUpdateTemplate, pCreateInfo));
}

void ValidationStateTracker::PostCallRecordCreateDescriptorUpdateTemplate(VkDevice device,
                                                                          const VkDescriptorUpdateTemplateCreateInfo *pCreateInfo,
                                                                          const VkAllocationCallbacks *pAllocator,
                                                                          VkDescriptorUpdateTemplate *pDescriptorUpdateTemplate,
                                                                          VkResult result) {
    if (VK_SUCCESS != result) return;
    RecordCreateDescriptorUpdateTemplateState(pCreateInfo, pDescriptorUpdateTemplate);
}

void ValidationStateTracker::PostCallRecordCreateDescriptorUpdateTemplateKHR(
    VkDevice device, const VkDescriptorUpdateTemplateCreateInfo *pCreateInfo, const VkAllocationCallbacks *pAllocator,
    VkDescriptorUpdateTemplate *pDescriptorUpdateTemplate, VkResult result) {
    if (VK_SUCCESS != result) return;
    RecordCreateDescriptorUpdateTemplateState(pCreateInfo, pDescriptorUpdateTemplate);
}

void ValidationStateTracker::RecordUpdateDescriptorSetWithTemplateState(VkDescriptorSet descriptorSet,
                                                                        VkDescriptorUpdateTemplate descriptorUpdateTemplate,
                                                                        const void *pData) {
    auto const template_state = Get<UPDATE_TEMPLATE_STATE>(descriptorUpdateTemplate);
    assert(template_state);
    if (template_state) {
        // TODO: Record template push descriptor updates
        if (template_state->create_info.templateType == VK_DESCRIPTOR_UPDATE_TEMPLATE_TYPE_DESCRIPTOR_SET) {
            PerformUpdateDescriptorSetsWithTemplateKHR(descriptorSet, template_state.get(), pData);
        }
    }
}

void ValidationStateTracker::PreCallRecordUpdateDescriptorSetWithTemplate(VkDevice device, VkDescriptorSet descriptorSet,
                                                                          VkDescriptorUpdateTemplate descriptorUpdateTemplate,
                                                                          const void *pData) {
    RecordUpdateDescriptorSetWithTemplateState(descriptorSet, descriptorUpdateTemplate, pData);
}

void ValidationStateTracker::PreCallRecordUpdateDescriptorSetWithTemplateKHR(VkDevice device, VkDescriptorSet descriptorSet,
                                                                             VkDescriptorUpdateTemplate descriptorUpdateTemplate,
                                                                             const void *pData) {
    RecordUpdateDescriptorSetWithTemplateState(descriptorSet, descriptorUpdateTemplate, pData);
}

void ValidationStateTracker::PreCallRecordCmdPushDescriptorSetWithTemplateKHR(VkCommandBuffer commandBuffer,
                                                                              VkDescriptorUpdateTemplate descriptorUpdateTemplate,
                                                                              VkPipelineLayout layout, uint32_t set,
                                                                              const void *pData) {
    auto cb_state = GetWrite<CMD_BUFFER_STATE>(commandBuffer);

    cb_state->RecordCmd(CMD_PUSHDESCRIPTORSETWITHTEMPLATEKHR);
    auto template_state = Get<UPDATE_TEMPLATE_STATE>(descriptorUpdateTemplate);
    if (template_state) {
        auto layout_data = Get<PIPELINE_LAYOUT_STATE>(layout);
        auto dsl = layout_data ? layout_data->GetDsl(set) : nullptr;
        const auto &template_ci = template_state->create_info;
        // Decode the template into a set of write updates
        cvdescriptorset::DecodedTemplateUpdate decoded_template(this, VK_NULL_HANDLE, template_state.get(), pData,
                                                                dsl->GetDescriptorSetLayout());
        cb_state->PushDescriptorSetState(template_ci.pipelineBindPoint, layout_data.get(), set,
                                         static_cast<uint32_t>(decoded_template.desc_writes.size()),
                                         decoded_template.desc_writes.data());
    }
}

void ValidationStateTracker::RecordGetPhysicalDeviceDisplayPlanePropertiesState(VkPhysicalDevice physicalDevice,
                                                                                uint32_t *pPropertyCount, void *pProperties) {
    auto pd_state = Get<PHYSICAL_DEVICE_STATE>(physicalDevice);
    if (*pPropertyCount) {
        pd_state->display_plane_property_count = *pPropertyCount;
    }
    if (*pPropertyCount || pProperties) {
        pd_state->vkGetPhysicalDeviceDisplayPlanePropertiesKHR_called = true;
    }
}

void ValidationStateTracker::PostCallRecordGetPhysicalDeviceDisplayPlanePropertiesKHR(VkPhysicalDevice physicalDevice,
                                                                                      uint32_t *pPropertyCount,
                                                                                      VkDisplayPlanePropertiesKHR *pProperties,
                                                                                      VkResult result) {
    if ((VK_SUCCESS != result) && (VK_INCOMPLETE != result)) return;
    RecordGetPhysicalDeviceDisplayPlanePropertiesState(physicalDevice, pPropertyCount, pProperties);
}

void ValidationStateTracker::PostCallRecordGetPhysicalDeviceDisplayPlaneProperties2KHR(VkPhysicalDevice physicalDevice,
                                                                                       uint32_t *pPropertyCount,
                                                                                       VkDisplayPlaneProperties2KHR *pProperties,
                                                                                       VkResult result) {
    if ((VK_SUCCESS != result) && (VK_INCOMPLETE != result)) return;
    RecordGetPhysicalDeviceDisplayPlanePropertiesState(physicalDevice, pPropertyCount, pProperties);
}

void ValidationStateTracker::PostCallRecordCmdBeginQueryIndexedEXT(VkCommandBuffer commandBuffer, VkQueryPool queryPool,
                                                                   uint32_t query, VkQueryControlFlags flags, uint32_t index) {
    auto cb_state = GetWrite<CMD_BUFFER_STATE>(commandBuffer);
    uint32_t num_queries = 1;
    // If render pass instance has multiview enabled, query uses N consecutive query indices
    if (cb_state->activeRenderPass) {
        uint32_t bits = cb_state->activeRenderPass->GetViewMaskBits(cb_state->activeSubpass);
        num_queries = std::max(num_queries, bits);
    }

    for (uint32_t i = 0; i < num_queries; ++i) {
        QueryObject query_obj = {queryPool, query, index + i};
        cb_state->RecordCmd(CMD_BEGINQUERYINDEXEDEXT);
        cb_state->BeginQuery(query_obj);
    }
}

void ValidationStateTracker::PostCallRecordCmdEndQueryIndexedEXT(VkCommandBuffer commandBuffer, VkQueryPool queryPool,
                                                                 uint32_t query, uint32_t index) {
    auto cb_state = GetWrite<CMD_BUFFER_STATE>(commandBuffer);
    uint32_t num_queries = 1;
    // If render pass instance has multiview enabled, query uses N consecutive query indices
    if (cb_state->activeRenderPass) {
        uint32_t bits = cb_state->activeRenderPass->GetViewMaskBits(cb_state->activeSubpass);
        num_queries = std::max(num_queries, bits);
    }

    for (uint32_t i = 0; i < num_queries; ++i) {
        QueryObject query_obj = {queryPool, query, index + i};
        cb_state->RecordCmd(CMD_ENDQUERYINDEXEDEXT);
        cb_state->EndQuery(query_obj);
    }
}

void ValidationStateTracker::RecordCreateSamplerYcbcrConversionState(const VkSamplerYcbcrConversionCreateInfo *create_info,
                                                                     VkSamplerYcbcrConversion ycbcr_conversion) {
    VkFormatFeatureFlags2KHR format_features = 0;

    if (create_info->format != VK_FORMAT_UNDEFINED) {
        format_features = GetPotentialFormatFeatures(create_info->format);
    } else if (IsExtEnabled(device_extensions.vk_android_external_memory_android_hardware_buffer)) {
        // If format is VK_FORMAT_UNDEFINED, format_features will be set by external AHB features
        format_features = GetExternalFormatFeaturesANDROID(create_info);
    }

    Add(std::make_shared<SAMPLER_YCBCR_CONVERSION_STATE>(ycbcr_conversion, create_info, format_features));
}

void ValidationStateTracker::PostCallRecordCreateSamplerYcbcrConversion(VkDevice device,
                                                                        const VkSamplerYcbcrConversionCreateInfo *pCreateInfo,
                                                                        const VkAllocationCallbacks *pAllocator,
                                                                        VkSamplerYcbcrConversion *pYcbcrConversion,
                                                                        VkResult result) {
    if (VK_SUCCESS != result) return;
    RecordCreateSamplerYcbcrConversionState(pCreateInfo, *pYcbcrConversion);
}

void ValidationStateTracker::PostCallRecordCreateSamplerYcbcrConversionKHR(VkDevice device,
                                                                           const VkSamplerYcbcrConversionCreateInfo *pCreateInfo,
                                                                           const VkAllocationCallbacks *pAllocator,
                                                                           VkSamplerYcbcrConversion *pYcbcrConversion,
                                                                           VkResult result) {
    if (VK_SUCCESS != result) return;
    RecordCreateSamplerYcbcrConversionState(pCreateInfo, *pYcbcrConversion);
}

void ValidationStateTracker::PostCallRecordDestroySamplerYcbcrConversion(VkDevice device, VkSamplerYcbcrConversion ycbcrConversion,
                                                                         const VkAllocationCallbacks *pAllocator) {
    Destroy<SAMPLER_YCBCR_CONVERSION_STATE>(ycbcrConversion);
}

void ValidationStateTracker::PostCallRecordDestroySamplerYcbcrConversionKHR(VkDevice device,
                                                                            VkSamplerYcbcrConversion ycbcrConversion,
                                                                            const VkAllocationCallbacks *pAllocator) {
    Destroy<SAMPLER_YCBCR_CONVERSION_STATE>(ycbcrConversion);
}

void ValidationStateTracker::RecordResetQueryPool(VkDevice device, VkQueryPool queryPool, uint32_t firstQuery,
                                                  uint32_t queryCount) {
    // Do nothing if the feature is not enabled.
    if (!enabled_features.core12.hostQueryReset) return;

    // Do nothing if the query pool has been destroyed.
    auto query_pool_state = Get<QUERY_POOL_STATE>(queryPool);
    if (!query_pool_state) return;

    // Reset the state of existing entries.
    const uint32_t max_query_count = std::min(queryCount, query_pool_state->createInfo.queryCount - firstQuery);
    for (uint32_t i = 0; i < max_query_count; ++i) {
        auto query_index = firstQuery + i;
        query_pool_state->SetQueryState(query_index, 0, QUERYSTATE_RESET);
        if (query_pool_state->createInfo.queryType == VK_QUERY_TYPE_PERFORMANCE_QUERY_KHR) {
            for (uint32_t pass_index = 0; pass_index < query_pool_state->n_performance_passes; pass_index++) {
                query_pool_state->SetQueryState(query_index, pass_index, QUERYSTATE_RESET);
            }
        }
    }
}

void ValidationStateTracker::PostCallRecordResetQueryPoolEXT(VkDevice device, VkQueryPool queryPool, uint32_t firstQuery,
                                                             uint32_t queryCount) {
    RecordResetQueryPool(device, queryPool, firstQuery, queryCount);
}

void ValidationStateTracker::PostCallRecordResetQueryPool(VkDevice device, VkQueryPool queryPool, uint32_t firstQuery,
                                                          uint32_t queryCount) {
    RecordResetQueryPool(device, queryPool, firstQuery, queryCount);
}

void ValidationStateTracker::PerformUpdateDescriptorSetsWithTemplateKHR(VkDescriptorSet descriptorSet,
                                                                        const UPDATE_TEMPLATE_STATE *template_state,
                                                                        const void *pData) {
    // Translate the templated update into a normal update for validation...
    cvdescriptorset::DecodedTemplateUpdate decoded_update(this, descriptorSet, template_state, pData);
    cvdescriptorset::PerformUpdateDescriptorSets(this, static_cast<uint32_t>(decoded_update.desc_writes.size()),
                                                 decoded_update.desc_writes.data(), 0, NULL);
}

// Update the common AllocateDescriptorSetsData
void ValidationStateTracker::UpdateAllocateDescriptorSetsData(const VkDescriptorSetAllocateInfo *p_alloc_info,
                                                              cvdescriptorset::AllocateDescriptorSetsData *ds_data) const {
    for (uint32_t i = 0; i < p_alloc_info->descriptorSetCount; i++) {
        auto layout = Get<cvdescriptorset::DescriptorSetLayout>(p_alloc_info->pSetLayouts[i]);
        if (layout) {
            ds_data->layout_nodes[i] = layout;
            // Count total descriptors required per type
            for (uint32_t j = 0; j < layout->GetBindingCount(); ++j) {
                const auto &binding_layout = layout->GetDescriptorSetLayoutBindingPtrFromIndex(j);
                uint32_t type_index = static_cast<uint32_t>(binding_layout->descriptorType);
                ds_data->required_descriptors_by_type[type_index] += binding_layout->descriptorCount;
            }
        }
        // Any unknown layouts will be flagged as errors during ValidateAllocateDescriptorSets() call
    }
}

void ValidationStateTracker::PostCallRecordCmdDraw(VkCommandBuffer commandBuffer, uint32_t vertexCount, uint32_t instanceCount,
                                                   uint32_t firstVertex, uint32_t firstInstance) {
    auto cb_state = GetWrite<CMD_BUFFER_STATE>(commandBuffer);
    cb_state->UpdateDrawCmd(CMD_DRAW);
}

void ValidationStateTracker::PostCallRecordCmdDrawMultiEXT(VkCommandBuffer commandBuffer, uint32_t drawCount,
                                                           const VkMultiDrawInfoEXT *pVertexInfo, uint32_t instanceCount,
                                                           uint32_t firstInstance, uint32_t stride) {
    auto cb_state = GetWrite<CMD_BUFFER_STATE>(commandBuffer);
    cb_state->UpdateDrawCmd(CMD_DRAWMULTIEXT);
}

void ValidationStateTracker::PostCallRecordCmdDrawIndexed(VkCommandBuffer commandBuffer, uint32_t indexCount,
                                                          uint32_t instanceCount, uint32_t firstIndex, int32_t vertexOffset,
                                                          uint32_t firstInstance) {
    auto cb_state = GetWrite<CMD_BUFFER_STATE>(commandBuffer);
    cb_state->UpdateDrawCmd(CMD_DRAWINDEXED);
}

void ValidationStateTracker::PostCallRecordCmdDrawMultiIndexedEXT(VkCommandBuffer commandBuffer, uint32_t drawCount,
                                                                  const VkMultiDrawIndexedInfoEXT *pIndexInfo,
                                                                  uint32_t instanceCount, uint32_t firstInstance, uint32_t stride,
                                                                  const int32_t *pVertexOffset) {
    auto cb_state = GetWrite<CMD_BUFFER_STATE>(commandBuffer);
    cb_state->UpdateDrawCmd(CMD_DRAWMULTIINDEXEDEXT);
}

void ValidationStateTracker::PostCallRecordCmdDrawIndirect(VkCommandBuffer commandBuffer, VkBuffer buffer, VkDeviceSize offset,
                                                           uint32_t count, uint32_t stride) {
    auto cb_state = GetWrite<CMD_BUFFER_STATE>(commandBuffer);
    auto buffer_state = Get<BUFFER_STATE>(buffer);
    cb_state->UpdateDrawCmd(CMD_DRAWINDIRECT);
    if (!disabled[command_buffer_state]) {
        cb_state->AddChild(buffer_state);
    }
}

void ValidationStateTracker::PostCallRecordCmdDrawIndexedIndirect(VkCommandBuffer commandBuffer, VkBuffer buffer,
                                                                  VkDeviceSize offset, uint32_t count, uint32_t stride) {
    auto cb_state = GetWrite<CMD_BUFFER_STATE>(commandBuffer);
    auto buffer_state = Get<BUFFER_STATE>(buffer);
    cb_state->UpdateDrawCmd(CMD_DRAWINDEXEDINDIRECT);
    if (!disabled[command_buffer_state]) {
        cb_state->AddChild(buffer_state);
    }
}

void ValidationStateTracker::PostCallRecordCmdDispatch(VkCommandBuffer commandBuffer, uint32_t x, uint32_t y, uint32_t z) {
    auto cb_state = GetWrite<CMD_BUFFER_STATE>(commandBuffer);
    cb_state->UpdateDispatchCmd(CMD_DISPATCH);
}

void ValidationStateTracker::PostCallRecordCmdDispatchIndirect(VkCommandBuffer commandBuffer, VkBuffer buffer,
                                                               VkDeviceSize offset) {
    auto cb_state = GetWrite<CMD_BUFFER_STATE>(commandBuffer);
    cb_state->UpdateDispatchCmd(CMD_DISPATCHINDIRECT);
    if (!disabled[command_buffer_state]) {
        auto buffer_state = Get<BUFFER_STATE>(buffer);
        cb_state->AddChild(buffer_state);
    }
}

void ValidationStateTracker::PostCallRecordCmdDispatchBaseKHR(VkCommandBuffer commandBuffer, uint32_t, uint32_t, uint32_t, uint32_t,
                                                              uint32_t, uint32_t) {
    auto cb_state = GetWrite<CMD_BUFFER_STATE>(commandBuffer);
    cb_state->UpdateDispatchCmd(CMD_DISPATCHBASEKHR);
}

void ValidationStateTracker::PostCallRecordCmdDispatchBase(VkCommandBuffer commandBuffer, uint32_t, uint32_t, uint32_t, uint32_t,
                                                           uint32_t, uint32_t) {
    auto cb_state = GetWrite<CMD_BUFFER_STATE>(commandBuffer);
    cb_state->UpdateDispatchCmd(CMD_DISPATCHBASE);
}

void ValidationStateTracker::RecordCmdDrawIndirectCount(VkCommandBuffer commandBuffer, VkBuffer buffer, VkDeviceSize offset,
                                                        VkBuffer countBuffer, VkDeviceSize countBufferOffset, uint32_t maxDrawCount,
                                                        uint32_t stride, CMD_TYPE cmd_type) {
    auto cb_state = GetWrite<CMD_BUFFER_STATE>(commandBuffer);
    cb_state->UpdateDrawCmd(cmd_type);
    if (!disabled[command_buffer_state]) {
        auto buffer_state = Get<BUFFER_STATE>(buffer);
        auto count_buffer_state = Get<BUFFER_STATE>(countBuffer);
        cb_state->AddChild(buffer_state);
        cb_state->AddChild(count_buffer_state);
    }
}

void ValidationStateTracker::PreCallRecordCmdDrawIndirectCountKHR(VkCommandBuffer commandBuffer, VkBuffer buffer,
                                                                  VkDeviceSize offset, VkBuffer countBuffer,
                                                                  VkDeviceSize countBufferOffset, uint32_t maxDrawCount,
                                                                  uint32_t stride) {
    RecordCmdDrawIndirectCount(commandBuffer, buffer, offset, countBuffer, countBufferOffset, maxDrawCount, stride,
                               CMD_DRAWINDIRECTCOUNTKHR);
}

void ValidationStateTracker::PreCallRecordCmdDrawIndirectCount(VkCommandBuffer commandBuffer, VkBuffer buffer, VkDeviceSize offset,
                                                               VkBuffer countBuffer, VkDeviceSize countBufferOffset,
                                                               uint32_t maxDrawCount, uint32_t stride) {
    RecordCmdDrawIndirectCount(commandBuffer, buffer, offset, countBuffer, countBufferOffset, maxDrawCount, stride,
                               CMD_DRAWINDIRECTCOUNT);
}

void ValidationStateTracker::RecordCmdDrawIndexedIndirectCount(VkCommandBuffer commandBuffer, VkBuffer buffer, VkDeviceSize offset,
                                                               VkBuffer countBuffer, VkDeviceSize countBufferOffset,
                                                               uint32_t maxDrawCount, uint32_t stride, CMD_TYPE cmd_type) {
    auto cb_state = GetWrite<CMD_BUFFER_STATE>(commandBuffer);
    cb_state->UpdateDrawCmd(cmd_type);
    if (!disabled[command_buffer_state]) {
        auto buffer_state = Get<BUFFER_STATE>(buffer);
        auto count_buffer_state = Get<BUFFER_STATE>(countBuffer);
        cb_state->AddChild(buffer_state);
        cb_state->AddChild(count_buffer_state);
    }
}

void ValidationStateTracker::PreCallRecordCmdDrawIndexedIndirectCountKHR(VkCommandBuffer commandBuffer, VkBuffer buffer,
                                                                         VkDeviceSize offset, VkBuffer countBuffer,
                                                                         VkDeviceSize countBufferOffset, uint32_t maxDrawCount,
                                                                         uint32_t stride) {
    RecordCmdDrawIndexedIndirectCount(commandBuffer, buffer, offset, countBuffer, countBufferOffset, maxDrawCount, stride,
                                      CMD_DRAWINDEXEDINDIRECTCOUNTKHR);
}

void ValidationStateTracker::PreCallRecordCmdDrawIndexedIndirectCount(VkCommandBuffer commandBuffer, VkBuffer buffer,
                                                                      VkDeviceSize offset, VkBuffer countBuffer,
                                                                      VkDeviceSize countBufferOffset, uint32_t maxDrawCount,
                                                                      uint32_t stride) {
    RecordCmdDrawIndexedIndirectCount(commandBuffer, buffer, offset, countBuffer, countBufferOffset, maxDrawCount, stride,
                                      CMD_DRAWINDEXEDINDIRECTCOUNT);
}

void ValidationStateTracker::PreCallRecordCmdDrawMeshTasksNV(VkCommandBuffer commandBuffer, uint32_t taskCount,
                                                             uint32_t firstTask) {
    auto cb_state = GetWrite<CMD_BUFFER_STATE>(commandBuffer);
    cb_state->UpdateDrawCmd(CMD_DRAWMESHTASKSNV);
}

void ValidationStateTracker::PreCallRecordCmdDrawMeshTasksIndirectNV(VkCommandBuffer commandBuffer, VkBuffer buffer,
                                                                     VkDeviceSize offset, uint32_t drawCount, uint32_t stride) {
    auto cb_state = GetWrite<CMD_BUFFER_STATE>(commandBuffer);
    cb_state->UpdateDrawCmd(CMD_DRAWMESHTASKSINDIRECTNV);
    auto buffer_state = Get<BUFFER_STATE>(buffer);
    if (!disabled[command_buffer_state] && buffer_state) {
        cb_state->AddChild(buffer_state);
    }
}

void ValidationStateTracker::PreCallRecordCmdDrawMeshTasksIndirectCountNV(VkCommandBuffer commandBuffer, VkBuffer buffer,
                                                                          VkDeviceSize offset, VkBuffer countBuffer,
                                                                          VkDeviceSize countBufferOffset, uint32_t maxDrawCount,
                                                                          uint32_t stride) {
    auto cb_state = GetWrite<CMD_BUFFER_STATE>(commandBuffer);
    cb_state->UpdateDrawCmd(CMD_DRAWMESHTASKSINDIRECTCOUNTNV);
    if (!disabled[command_buffer_state]) {
        auto buffer_state = Get<BUFFER_STATE>(buffer);
        auto count_buffer_state = Get<BUFFER_STATE>(countBuffer);
        if (buffer_state) {
            cb_state->AddChild(buffer_state);
        }
        if (count_buffer_state) {
            cb_state->AddChild(count_buffer_state);
        }
    }
}

void ValidationStateTracker::PostCallRecordCmdTraceRaysNV(VkCommandBuffer commandBuffer, VkBuffer raygenShaderBindingTableBuffer,
                                              VkDeviceSize raygenShaderBindingOffset, VkBuffer missShaderBindingTableBuffer,
                                              VkDeviceSize missShaderBindingOffset, VkDeviceSize missShaderBindingStride,
                                              VkBuffer hitShaderBindingTableBuffer, VkDeviceSize hitShaderBindingOffset,
                                              VkDeviceSize hitShaderBindingStride, VkBuffer callableShaderBindingTableBuffer,
                                              VkDeviceSize callableShaderBindingOffset, VkDeviceSize callableShaderBindingStride,
                                              uint32_t width, uint32_t height, uint32_t depth) {
    auto cb_state = GetWrite<CMD_BUFFER_STATE>(commandBuffer);
    cb_state->UpdateTraceRayCmd(CMD_TRACERAYSNV);
}

void ValidationStateTracker::PostCallRecordCmdTraceRaysKHR(VkCommandBuffer commandBuffer,
                                               const VkStridedDeviceAddressRegionKHR *pRaygenShaderBindingTable,
                                               const VkStridedDeviceAddressRegionKHR *pMissShaderBindingTable,
                                               const VkStridedDeviceAddressRegionKHR *pHitShaderBindingTable,
                                               const VkStridedDeviceAddressRegionKHR *pCallableShaderBindingTable, uint32_t width,
                                               uint32_t height, uint32_t depth) {
    auto cb_state = GetWrite<CMD_BUFFER_STATE>(commandBuffer);
    cb_state->UpdateTraceRayCmd(CMD_TRACERAYSKHR);
}

void ValidationStateTracker::PostCallRecordCmdTraceRaysIndirectKHR(VkCommandBuffer commandBuffer,
                                                         const VkStridedDeviceAddressRegionKHR *pRaygenShaderBindingTable,
                                                         const VkStridedDeviceAddressRegionKHR *pMissShaderBindingTable,
                                                         const VkStridedDeviceAddressRegionKHR *pHitShaderBindingTable,
                                                         const VkStridedDeviceAddressRegionKHR *pCallableShaderBindingTable,
                                                         VkDeviceAddress indirectDeviceAddress) {
    auto cb_state = GetWrite<CMD_BUFFER_STATE>(commandBuffer);
    cb_state->UpdateTraceRayCmd(CMD_TRACERAYSINDIRECTKHR);
}

std::shared_ptr<SHADER_MODULE_STATE> ValidationStateTracker::CreateShaderModuleState(const VkShaderModuleCreateInfo &create_info,
                                                                                     uint32_t unique_shader_id) const {
    spv_target_env spirv_environment = PickSpirvEnv(api_version, IsExtEnabled(device_extensions.vk_khr_spirv_1_4));
    bool is_spirv = (create_info.pCode[0] == spv::MagicNumber);
    return is_spirv ? std::make_shared<SHADER_MODULE_STATE>(create_info, spirv_environment, unique_shader_id)
                    : std::make_shared<SHADER_MODULE_STATE>();
}

std::shared_ptr<SHADER_MODULE_STATE> ValidationStateTracker::CreateShaderModuleState(const VkShaderModuleCreateInfo &create_info,
                                                                                     uint32_t unique_shader_id,
                                                                                     VkShaderModule handle) const {
    spv_target_env spirv_environment = PickSpirvEnv(api_version, IsExtEnabled(device_extensions.vk_khr_spirv_1_4));
    bool is_spirv = (create_info.pCode[0] == spv::MagicNumber);
    return is_spirv ? std::make_shared<SHADER_MODULE_STATE>(create_info, handle, spirv_environment, unique_shader_id)
                    : std::make_shared<SHADER_MODULE_STATE>();
}

void ValidationStateTracker::PostCallRecordCmdTraceRaysIndirect2KHR(VkCommandBuffer commandBuffer,
                                                                    VkDeviceAddress indirectDeviceAddress) {
    auto cb_state = GetWrite<CMD_BUFFER_STATE>(commandBuffer);
    cb_state->UpdateTraceRayCmd(CMD_TRACERAYSINDIRECT2KHR);
}

void ValidationStateTracker::PostCallRecordCreateShaderModule(VkDevice device, const VkShaderModuleCreateInfo *pCreateInfo,
                                                              const VkAllocationCallbacks *pAllocator,
                                                              VkShaderModule *pShaderModule, VkResult result,
                                                              void *csm_state_data) {
    if (VK_SUCCESS != result) return;
    create_shader_module_api_state *csm_state = reinterpret_cast<create_shader_module_api_state *>(csm_state_data);

    Add(CreateShaderModuleState(*pCreateInfo, csm_state->unique_shader_id, *pShaderModule));
}

void ValidationStateTracker::PostCallRecordGetSwapchainImagesKHR(VkDevice device, VkSwapchainKHR swapchain,
                                                                 uint32_t *pSwapchainImageCount, VkImage *pSwapchainImages,
                                                                 VkResult result) {
    if ((result != VK_SUCCESS) && (result != VK_INCOMPLETE)) return;
    auto swapchain_state = Get<SWAPCHAIN_NODE>(swapchain);

    if (*pSwapchainImageCount > swapchain_state->images.size()) swapchain_state->images.resize(*pSwapchainImageCount);

    if (pSwapchainImages) {
        for (uint32_t i = 0; i < *pSwapchainImageCount; ++i) {
            SWAPCHAIN_IMAGE &swapchain_image = swapchain_state->images[i];
            if (swapchain_image.image_state) continue;  // Already retrieved this.

            auto format_features = GetImageFormatFeatures(
                physical_device, has_format_feature2, IsExtEnabled(device_extensions.vk_ext_image_drm_format_modifier), device,
                pSwapchainImages[i], swapchain_state->image_create_info.format, swapchain_state->image_create_info.tiling);

            auto image_state =
                CreateImageState(pSwapchainImages[i], swapchain_state->image_create_info.ptr(), swapchain, i, format_features);
            if (!swapchain_image.fake_base_address) {
                auto size = image_state->fragment_encoder->TotalSize();
                swapchain_image.fake_base_address = fake_memory.Alloc(size);
            }

            image_state->SetSwapchain(swapchain_state, i);
            swapchain_image.image_state = image_state.get();
            Add(std::move(image_state));
        }
    }

    if (*pSwapchainImageCount) {
        swapchain_state->get_swapchain_image_count = *pSwapchainImageCount;
    }
}

void ValidationStateTracker::PostCallRecordCopyAccelerationStructureKHR(VkDevice device, VkDeferredOperationKHR deferredOperation,
                                                                        const VkCopyAccelerationStructureInfoKHR *pInfo,
                                                                        VkResult result) {
    auto src_as_state = Get<ACCELERATION_STRUCTURE_STATE_KHR>(pInfo->src);
    auto dst_as_state = Get<ACCELERATION_STRUCTURE_STATE_KHR>(pInfo->dst);
    if (dst_as_state != nullptr && src_as_state != nullptr) {
        dst_as_state->built = true;
        dst_as_state->build_info_khr = src_as_state->build_info_khr;
    }
}

void ValidationStateTracker::PostCallRecordCmdCopyAccelerationStructureKHR(VkCommandBuffer commandBuffer,
                                                                           const VkCopyAccelerationStructureInfoKHR *pInfo) {
    auto cb_state = GetWrite<CMD_BUFFER_STATE>(commandBuffer);
    if (cb_state) {
        cb_state->RecordCmd(CMD_COPYACCELERATIONSTRUCTUREKHR);
        auto src_as_state = Get<ACCELERATION_STRUCTURE_STATE_KHR>(pInfo->src);
        auto dst_as_state = Get<ACCELERATION_STRUCTURE_STATE_KHR>(pInfo->dst);
        if (dst_as_state != nullptr && src_as_state != nullptr) {
            dst_as_state->built = true;
            dst_as_state->build_info_khr = src_as_state->build_info_khr;
            if (!disabled[command_buffer_state]) {
                cb_state->AddChild(dst_as_state);
                cb_state->AddChild(src_as_state);
            }
        }
    }
}

void ValidationStateTracker::PostCallRecordCmdCopyAccelerationStructureToMemoryKHR(
    VkCommandBuffer commandBuffer, const VkCopyAccelerationStructureToMemoryInfoKHR *pInfo) {
    auto cb_state = GetWrite<CMD_BUFFER_STATE>(commandBuffer);
    if (cb_state) {
        cb_state->RecordCmd(CMD_COPYACCELERATIONSTRUCTURETOMEMORYKHR);
        auto src_as_state = Get<ACCELERATION_STRUCTURE_STATE_KHR>(pInfo->src);
        if (!disabled[command_buffer_state]) {
            cb_state->AddChild(src_as_state);
        }
        auto dst_buffer = GetBufferByAddress(pInfo->dst.deviceAddress);
        if (dst_buffer) {
            cb_state->AddChild(dst_buffer);
        }
    }
}

void ValidationStateTracker::PostCallRecordCmdCopyMemoryToAccelerationStructureKHR(
    VkCommandBuffer commandBuffer, const VkCopyMemoryToAccelerationStructureInfoKHR *pInfo) {
    auto cb_state = GetWrite<CMD_BUFFER_STATE>(commandBuffer);
    if (cb_state) {
        cb_state->RecordCmd(CMD_COPYMEMORYTOACCELERATIONSTRUCTUREKHR);
        if (!disabled[command_buffer_state]) {
            auto buffer_state = GetBufferByAddress(pInfo->src.deviceAddress);
            if (buffer_state) {
                cb_state->AddChild(buffer_state);
            }
            auto dst_as_state = Get<ACCELERATION_STRUCTURE_STATE_KHR>(pInfo->dst);
            cb_state->AddChild(dst_as_state);
        }
    }
}

void ValidationStateTracker::PreCallRecordCmdSetCullModeEXT(VkCommandBuffer commandBuffer, VkCullModeFlags cullMode) {
    auto cb_state = GetWrite<CMD_BUFFER_STATE>(commandBuffer);
    cb_state->RecordStateCmd(CMD_SETCULLMODEEXT, CBSTATUS_CULL_MODE_SET);
}

void ValidationStateTracker::PreCallRecordCmdSetCullMode(VkCommandBuffer commandBuffer, VkCullModeFlags cullMode) {
    auto cb_state = GetWrite<CMD_BUFFER_STATE>(commandBuffer);
    cb_state->RecordStateCmd(CMD_SETCULLMODE, CBSTATUS_CULL_MODE_SET);
}

void ValidationStateTracker::PreCallRecordCmdSetFrontFaceEXT(VkCommandBuffer commandBuffer, VkFrontFace frontFace) {
    auto cb_state = GetWrite<CMD_BUFFER_STATE>(commandBuffer);
    cb_state->RecordStateCmd(CMD_SETFRONTFACEEXT, CBSTATUS_FRONT_FACE_SET);
}

void ValidationStateTracker::PreCallRecordCmdSetFrontFace(VkCommandBuffer commandBuffer, VkFrontFace frontFace) {
    auto cb_state = GetWrite<CMD_BUFFER_STATE>(commandBuffer);
    cb_state->RecordStateCmd(CMD_SETFRONTFACE, CBSTATUS_FRONT_FACE_SET);
}

void ValidationStateTracker::PreCallRecordCmdSetPrimitiveTopologyEXT(VkCommandBuffer commandBuffer,
                                                                     VkPrimitiveTopology primitiveTopology) {
    auto cb_state = GetWrite<CMD_BUFFER_STATE>(commandBuffer);
    cb_state->RecordStateCmd(CMD_SETPRIMITIVETOPOLOGYEXT, CBSTATUS_PRIMITIVE_TOPOLOGY_SET);
    cb_state->primitiveTopology = primitiveTopology;
}

void ValidationStateTracker::PreCallRecordCmdSetPrimitiveTopology(VkCommandBuffer commandBuffer,
                                                                  VkPrimitiveTopology primitiveTopology) {
    auto cb_state = GetWrite<CMD_BUFFER_STATE>(commandBuffer);
    cb_state->RecordStateCmd(CMD_SETPRIMITIVETOPOLOGY, CBSTATUS_PRIMITIVE_TOPOLOGY_SET);
    cb_state->primitiveTopology = primitiveTopology;
}

void ValidationStateTracker::RecordCmdSetViewportWithCount(VkCommandBuffer commandBuffer, uint32_t viewportCount,
                                                           const VkViewport *pViewports, CMD_TYPE cmdType) {
    auto cb_state = GetWrite<CMD_BUFFER_STATE>(commandBuffer);
    cb_state->RecordStateCmd(cmdType, CBSTATUS_VIEWPORT_WITH_COUNT_SET);
    uint32_t bits = (1u << viewportCount) - 1u;
    cb_state->viewportWithCountMask |= bits;
    cb_state->trashedViewportMask &= ~bits;
    cb_state->viewportWithCountCount = viewportCount;
    cb_state->trashedViewportCount = false;

    cb_state->dynamicViewports.resize(std::max(size_t(viewportCount), cb_state->dynamicViewports.size()));
    for (size_t i = 0; i < viewportCount; ++i) {
        cb_state->dynamicViewports[i] = pViewports[i];
    }
}

void ValidationStateTracker::PreCallRecordCmdSetViewportWithCountEXT(VkCommandBuffer commandBuffer, uint32_t viewportCount,
                                                                     const VkViewport *pViewports) {
    RecordCmdSetViewportWithCount(commandBuffer, viewportCount, pViewports, CMD_SETVIEWPORTWITHCOUNTEXT);
}

void ValidationStateTracker::PreCallRecordCmdSetViewportWithCount(VkCommandBuffer commandBuffer, uint32_t viewportCount,
                                                                  const VkViewport *pViewports) {
    RecordCmdSetViewportWithCount(commandBuffer, viewportCount, pViewports, CMD_SETVIEWPORTWITHCOUNT);
}

void ValidationStateTracker::RecordCmdSetScissorWithCount(VkCommandBuffer commandBuffer, uint32_t scissorCount,
                                                          const VkRect2D *pScissors, CMD_TYPE cmdType) {
    auto cb_state = GetWrite<CMD_BUFFER_STATE>(commandBuffer);
    cb_state->RecordStateCmd(cmdType, CBSTATUS_SCISSOR_WITH_COUNT_SET);
    uint32_t bits = (1u << scissorCount) - 1u;
    cb_state->scissorWithCountMask |= bits;
    cb_state->trashedScissorMask &= ~bits;
    cb_state->scissorWithCountCount = scissorCount;
    cb_state->trashedScissorCount = false;
}

void ValidationStateTracker::PreCallRecordCmdSetScissorWithCountEXT(VkCommandBuffer commandBuffer, uint32_t scissorCount,
                                                                    const VkRect2D *pScissors) {
    RecordCmdSetScissorWithCount(commandBuffer, scissorCount, pScissors, CMD_SETSCISSORWITHCOUNTEXT);
}

void ValidationStateTracker::PreCallRecordCmdSetScissorWithCount(VkCommandBuffer commandBuffer, uint32_t scissorCount,
    const VkRect2D *pScissors) {
    RecordCmdSetScissorWithCount(commandBuffer, scissorCount, pScissors, CMD_SETSCISSORWITHCOUNT);
}

void ValidationStateTracker::RecordCmdBindVertexBuffers2(VkCommandBuffer commandBuffer, uint32_t firstBinding,
                                                         uint32_t bindingCount, const VkBuffer *pBuffers,
                                                         const VkDeviceSize *pOffsets, const VkDeviceSize *pSizes,
                                                         const VkDeviceSize *pStrides, CMD_TYPE cmd_type) {
    auto cb_state = GetWrite<CMD_BUFFER_STATE>(commandBuffer);
    cb_state->RecordStateCmd(cmd_type, pStrides ? CBSTATUS_VERTEX_INPUT_BINDING_STRIDE_SET : CBSTATUS_NONE);

    uint32_t end = firstBinding + bindingCount;
    if (cb_state->current_vertex_buffer_binding_info.vertex_buffer_bindings.size() < end) {
        cb_state->current_vertex_buffer_binding_info.vertex_buffer_bindings.resize(end);
    }

    for (uint32_t i = 0; i < bindingCount; ++i) {
        auto &vertex_buffer_binding = cb_state->current_vertex_buffer_binding_info.vertex_buffer_bindings[i + firstBinding];
        vertex_buffer_binding.buffer_state = Get<BUFFER_STATE>(pBuffers[i]);
        vertex_buffer_binding.offset = pOffsets[i];
        vertex_buffer_binding.size = (pSizes) ? pSizes[i] : VK_WHOLE_SIZE;
        vertex_buffer_binding.stride = (pStrides) ? pStrides[i] : 0;
        // Add binding for this vertex buffer to this commandbuffer
        if (!disabled[command_buffer_state] && pBuffers[i]) {
            cb_state->AddChild(vertex_buffer_binding.buffer_state);
        }
    }
}

void ValidationStateTracker::PreCallRecordCmdBindVertexBuffers2EXT(VkCommandBuffer commandBuffer, uint32_t firstBinding,
                                                                   uint32_t bindingCount, const VkBuffer *pBuffers,
                                                                   const VkDeviceSize *pOffsets, const VkDeviceSize *pSizes,
                                                                   const VkDeviceSize *pStrides) {
    RecordCmdBindVertexBuffers2(commandBuffer, firstBinding, bindingCount, pBuffers, pOffsets, pSizes, pStrides,
                                CMD_BINDVERTEXBUFFERS2EXT);
}

void ValidationStateTracker::PreCallRecordCmdBindVertexBuffers2(VkCommandBuffer commandBuffer, uint32_t firstBinding,
                                                                uint32_t bindingCount, const VkBuffer *pBuffers,
                                                                const VkDeviceSize *pOffsets, const VkDeviceSize *pSizes,
                                                                const VkDeviceSize *pStrides) {
    RecordCmdBindVertexBuffers2(commandBuffer, firstBinding, bindingCount, pBuffers, pOffsets, pSizes, pStrides,
                                CMD_BINDVERTEXBUFFERS2);
}

void ValidationStateTracker::PreCallRecordCmdSetDepthTestEnableEXT(VkCommandBuffer commandBuffer, VkBool32 depthTestEnable) {
    auto cb_state = GetWrite<CMD_BUFFER_STATE>(commandBuffer);
    cb_state->RecordStateCmd(CMD_SETDEPTHTESTENABLEEXT, CBSTATUS_DEPTH_TEST_ENABLE_SET);
}

void ValidationStateTracker::PreCallRecordCmdSetDepthTestEnable(VkCommandBuffer commandBuffer, VkBool32 depthTestEnable) {
    auto cb_state = GetWrite<CMD_BUFFER_STATE>(commandBuffer);
    cb_state->RecordStateCmd(CMD_SETDEPTHTESTENABLE, CBSTATUS_DEPTH_TEST_ENABLE_SET);
}

void ValidationStateTracker::PreCallRecordCmdSetDepthWriteEnableEXT(VkCommandBuffer commandBuffer, VkBool32 depthWriteEnable) {
    auto cb_state = GetWrite<CMD_BUFFER_STATE>(commandBuffer);
    cb_state->RecordStateCmd(CMD_SETDEPTHWRITEENABLEEXT, CBSTATUS_DEPTH_WRITE_ENABLE_SET);
}

void ValidationStateTracker::PreCallRecordCmdSetDepthWriteEnable(VkCommandBuffer commandBuffer, VkBool32 depthWriteEnable) {
    auto cb_state = GetWrite<CMD_BUFFER_STATE>(commandBuffer);
    cb_state->RecordStateCmd(CMD_SETDEPTHWRITEENABLE, CBSTATUS_DEPTH_WRITE_ENABLE_SET);
}

void ValidationStateTracker::PreCallRecordCmdSetDepthCompareOpEXT(VkCommandBuffer commandBuffer, VkCompareOp depthCompareOp) {
    auto cb_state = GetWrite<CMD_BUFFER_STATE>(commandBuffer);
    cb_state->RecordStateCmd(CMD_SETDEPTHCOMPAREOPEXT, CBSTATUS_DEPTH_COMPARE_OP_SET);
}

void ValidationStateTracker::PreCallRecordCmdSetDepthCompareOp(VkCommandBuffer commandBuffer, VkCompareOp depthCompareOp) {
    auto cb_state = GetWrite<CMD_BUFFER_STATE>(commandBuffer);
    cb_state->RecordStateCmd(CMD_SETDEPTHCOMPAREOP, CBSTATUS_DEPTH_COMPARE_OP_SET);
}

void ValidationStateTracker::PreCallRecordCmdSetDepthBoundsTestEnableEXT(VkCommandBuffer commandBuffer,
                                                                         VkBool32 depthBoundsTestEnable) {
    auto cb_state = GetWrite<CMD_BUFFER_STATE>(commandBuffer);
    cb_state->RecordStateCmd(CMD_SETDEPTHBOUNDSTESTENABLEEXT, CBSTATUS_DEPTH_BOUNDS_TEST_ENABLE_SET);
}

void ValidationStateTracker::PreCallRecordCmdSetDepthBoundsTestEnable(VkCommandBuffer commandBuffer,
                                                                      VkBool32 depthBoundsTestEnable) {
    auto cb_state = GetWrite<CMD_BUFFER_STATE>(commandBuffer);
    cb_state->RecordStateCmd(CMD_SETDEPTHBOUNDSTESTENABLE, CBSTATUS_DEPTH_BOUNDS_TEST_ENABLE_SET);
}

void ValidationStateTracker::PreCallRecordCmdSetStencilTestEnableEXT(VkCommandBuffer commandBuffer, VkBool32 stencilTestEnable) {
    auto cb_state = GetWrite<CMD_BUFFER_STATE>(commandBuffer);
    cb_state->RecordStateCmd(CMD_SETSTENCILTESTENABLEEXT, CBSTATUS_STENCIL_TEST_ENABLE_SET);
}

void ValidationStateTracker::PreCallRecordCmdSetStencilTestEnable(VkCommandBuffer commandBuffer, VkBool32 stencilTestEnable) {
    auto cb_state = GetWrite<CMD_BUFFER_STATE>(commandBuffer);
    cb_state->RecordStateCmd(CMD_SETSTENCILTESTENABLE, CBSTATUS_STENCIL_TEST_ENABLE_SET);
}

void ValidationStateTracker::PreCallRecordCmdSetStencilOpEXT(VkCommandBuffer commandBuffer, VkStencilFaceFlags faceMask,
                                                             VkStencilOp failOp, VkStencilOp passOp, VkStencilOp depthFailOp,
                                                             VkCompareOp compareOp) {
    auto cb_state = GetWrite<CMD_BUFFER_STATE>(commandBuffer);
    cb_state->RecordStateCmd(CMD_SETSTENCILOPEXT, CBSTATUS_STENCIL_OP_SET);
}

void ValidationStateTracker::PreCallRecordCmdSetStencilOp(VkCommandBuffer commandBuffer, VkStencilFaceFlags faceMask,
                                                          VkStencilOp failOp, VkStencilOp passOp, VkStencilOp depthFailOp,
                                                          VkCompareOp compareOp) {
    auto cb_state = GetWrite<CMD_BUFFER_STATE>(commandBuffer);
    cb_state->RecordStateCmd(CMD_SETSTENCILOP, CBSTATUS_STENCIL_OP_SET);
}

void ValidationStateTracker::PreCallRecordCmdSetDiscardRectangleEXT(VkCommandBuffer commandBuffer, uint32_t firstDiscardRectangle,
                                                                    uint32_t discardRectangleCount,
                                                                    const VkRect2D *pDiscardRectangles) {
    auto cb_state = GetWrite<CMD_BUFFER_STATE>(commandBuffer);
    cb_state->RecordStateCmd(CMD_SETDISCARDRECTANGLEEXT, CBSTATUS_DISCARD_RECTANGLE_SET);
}

void ValidationStateTracker::PreCallRecordCmdSetSampleLocationsEXT(VkCommandBuffer commandBuffer,
                                                                   const VkSampleLocationsInfoEXT *pSampleLocationsInfo) {
    auto cb_state = GetWrite<CMD_BUFFER_STATE>(commandBuffer);
    cb_state->RecordStateCmd(CMD_SETSAMPLELOCATIONSEXT, CBSTATUS_SAMPLE_LOCATIONS_SET);
}

void ValidationStateTracker::PreCallRecordCmdSetCoarseSampleOrderNV(VkCommandBuffer commandBuffer,
                                                                    VkCoarseSampleOrderTypeNV sampleOrderType,
                                                                    uint32_t customSampleOrderCount,
                                                                    const VkCoarseSampleOrderCustomNV *pCustomSampleOrders) {
    auto cb_state = GetWrite<CMD_BUFFER_STATE>(commandBuffer);
    cb_state->RecordStateCmd(CMD_SETCOARSESAMPLEORDERNV, CBSTATUS_COARSE_SAMPLE_ORDER_SET);
}

void ValidationStateTracker::PreCallRecordCmdSetPatchControlPointsEXT(VkCommandBuffer commandBuffer, uint32_t patchControlPoints) {
    auto cb_state = GetWrite<CMD_BUFFER_STATE>(commandBuffer);
    cb_state->RecordStateCmd(CMD_SETPATCHCONTROLPOINTSEXT, CBSTATUS_PATCH_CONTROL_POINTS_SET);
}

void ValidationStateTracker::PreCallRecordCmdSetLogicOpEXT(VkCommandBuffer commandBuffer, VkLogicOp logicOp) {
    auto cb_state = GetWrite<CMD_BUFFER_STATE>(commandBuffer);
    cb_state->RecordStateCmd(CMD_SETLOGICOPEXT, CBSTATUS_LOGIC_OP_SET);
}

void ValidationStateTracker::PreCallRecordCmdSetRasterizerDiscardEnableEXT(VkCommandBuffer commandBuffer,
                                                                           VkBool32 rasterizerDiscardEnable) {
    auto cb_state = GetWrite<CMD_BUFFER_STATE>(commandBuffer);
    cb_state->RecordStateCmd(CMD_SETRASTERIZERDISCARDENABLEEXT, CBSTATUS_RASTERIZER_DISCARD_ENABLE_SET);
    cb_state->rasterization_disabled = rasterizerDiscardEnable == VK_TRUE;
}

void ValidationStateTracker::PreCallRecordCmdSetRasterizerDiscardEnable(VkCommandBuffer commandBuffer,
    VkBool32 rasterizerDiscardEnable) {
    auto cb_state = GetWrite<CMD_BUFFER_STATE>(commandBuffer);
    cb_state->RecordStateCmd(CMD_SETRASTERIZERDISCARDENABLE, CBSTATUS_RASTERIZER_DISCARD_ENABLE_SET);
    cb_state->rasterization_disabled = rasterizerDiscardEnable == VK_TRUE;
}

void ValidationStateTracker::PreCallRecordCmdSetDepthBiasEnableEXT(VkCommandBuffer commandBuffer, VkBool32 depthBiasEnable) {
    auto cb_state = GetWrite<CMD_BUFFER_STATE>(commandBuffer);
    cb_state->RecordStateCmd(CMD_SETDEPTHBIASENABLEEXT, CBSTATUS_DEPTH_BIAS_ENABLE_SET);
}

void ValidationStateTracker::PreCallRecordCmdSetDepthBiasEnable(VkCommandBuffer commandBuffer, VkBool32 depthBiasEnable) {
    auto cb_state = GetWrite<CMD_BUFFER_STATE>(commandBuffer);
    cb_state->RecordStateCmd(CMD_SETDEPTHBIASENABLE, CBSTATUS_DEPTH_BIAS_ENABLE_SET);
}

void ValidationStateTracker::PreCallRecordCmdSetPrimitiveRestartEnableEXT(VkCommandBuffer commandBuffer,
                                                                          VkBool32 primitiveRestartEnable) {
    auto cb_state = GetWrite<CMD_BUFFER_STATE>(commandBuffer);
    cb_state->RecordStateCmd(CMD_SETPRIMITIVERESTARTENABLEEXT, CBSTATUS_PRIMITIVE_RESTART_ENABLE_SET);
}

void ValidationStateTracker::PreCallRecordCmdSetPrimitiveRestartEnable(VkCommandBuffer commandBuffer,
    VkBool32 primitiveRestartEnable) {
    auto cb_state = GetWrite<CMD_BUFFER_STATE>(commandBuffer);
    cb_state->RecordStateCmd(CMD_SETPRIMITIVERESTARTENABLE, CBSTATUS_PRIMITIVE_RESTART_ENABLE_SET);
}

void ValidationStateTracker::PreCallRecordCmdSetVertexInputEXT(
    VkCommandBuffer commandBuffer, uint32_t vertexBindingDescriptionCount,
    const VkVertexInputBindingDescription2EXT *pVertexBindingDescriptions, uint32_t vertexAttributeDescriptionCount,
    const VkVertexInputAttributeDescription2EXT *pVertexAttributeDescriptions) {
    auto cb_state = GetWrite<CMD_BUFFER_STATE>(commandBuffer);
    CBStatusFlags status_flags = CBSTATUS_VERTEX_INPUT_SET;

    const auto lv_bind_point = ConvertToLvlBindPoint(VK_PIPELINE_BIND_POINT_GRAPHICS);
    const auto pipeline_state = cb_state->lastBound[lv_bind_point].pipeline_state;
    if (pipeline_state) {
        const auto *dynamic_state = pipeline_state->DynamicState();
        if (dynamic_state) {
            for (uint32_t i = 0; i < dynamic_state->dynamicStateCount; ++i) {
                if (dynamic_state->pDynamicStates[i] == VK_DYNAMIC_STATE_VERTEX_INPUT_BINDING_STRIDE_EXT) {
                    status_flags |= CBSTATUS_VERTEX_INPUT_BINDING_STRIDE_SET;
                    break;
                }
            }
        }
    }
    cb_state->RecordStateCmd(CMD_SETVERTEXINPUTEXT, status_flags);
}

void ValidationStateTracker::PreCallRecordCmdSetColorWriteEnableEXT(VkCommandBuffer commandBuffer, uint32_t attachmentCount,
                                                                    const VkBool32 *pColorWriteEnables) {
    auto cb_state = GetWrite<CMD_BUFFER_STATE>(commandBuffer);
    const CBStatusFlags status_flags = CBSTATUS_COLOR_WRITE_ENABLE_SET;
    cb_state->RecordColorWriteEnableStateCmd(CMD_SETCOLORWRITEENABLEEXT, status_flags, attachmentCount);
}

void ValidationStateTracker::RecordGetBufferDeviceAddress(const VkBufferDeviceAddressInfo *pInfo, VkDeviceAddress address) {
    auto buffer_state = Get<BUFFER_STATE>(pInfo->buffer);
    if (buffer_state && address != 0) {
        WriteLockGuard guard(buffer_address_lock_);
        // address is used for GPU-AV and ray tracing buffer validation
        buffer_state->deviceAddress = address;
        buffer_address_map_.insert({buffer_state->DeviceAddressRange(), buffer_state});
    }
}

void ValidationStateTracker::PostCallRecordGetBufferDeviceAddress(VkDevice device, const VkBufferDeviceAddressInfo *pInfo,
                                                                  VkDeviceAddress address) {
    RecordGetBufferDeviceAddress(pInfo, address);
}

void ValidationStateTracker::PostCallRecordGetBufferDeviceAddressKHR(VkDevice device, const VkBufferDeviceAddressInfo *pInfo,
                                                                     VkDeviceAddress address) {
    RecordGetBufferDeviceAddress(pInfo, address);
}

void ValidationStateTracker::PostCallRecordGetBufferDeviceAddressEXT(VkDevice device, const VkBufferDeviceAddressInfo *pInfo,
                                                                     VkDeviceAddress address) {
    RecordGetBufferDeviceAddress(pInfo, address);
}

std::shared_ptr<SWAPCHAIN_NODE> ValidationStateTracker::CreateSwapchainState(const VkSwapchainCreateInfoKHR *create_info,
                                                                             VkSwapchainKHR swapchain) {
    return std::make_shared<SWAPCHAIN_NODE>(this, create_info, swapchain);
}

std::shared_ptr<CMD_BUFFER_STATE> ValidationStateTracker::CreateCmdBufferState(VkCommandBuffer cb,
                                                                               const VkCommandBufferAllocateInfo *create_info,
                                                                               const COMMAND_POOL_STATE *pool) {
    return std::make_shared<CMD_BUFFER_STATE>(this, cb, create_info, pool);
}

std::shared_ptr<DEVICE_MEMORY_STATE> ValidationStateTracker::CreateDeviceMemoryState(
    VkDeviceMemory mem, const VkMemoryAllocateInfo *p_alloc_info, uint64_t fake_address, const VkMemoryType &memory_type,
    const VkMemoryHeap &memory_heap, layer_data::optional<DedicatedBinding> &&dedicated_binding, uint32_t physical_device_count) {
    return std::make_shared<DEVICE_MEMORY_STATE>(mem, p_alloc_info, fake_address, memory_type, memory_heap,
                                                 std::move(dedicated_binding), physical_device_count);
}<|MERGE_RESOLUTION|>--- conflicted
+++ resolved
@@ -104,10 +104,10 @@
         ahb_ext_formats_map.insert(ahb_format_props2->externalFormat, ahb_format_props2->formatFeatures);
     } else {
         auto ahb_format_props = LvlFindInChain<VkAndroidHardwareBufferFormatPropertiesANDROID>(pProperties->pNext);
-         if (ahb_format_props) {
-             ahb_ext_formats_map.insert(ahb_format_props->externalFormat,
-                                        static_cast<VkFormatFeatureFlags2KHR>(ahb_format_props->formatFeatures));
-         }
+        if (ahb_format_props) {
+            ahb_ext_formats_map.insert(ahb_format_props->externalFormat,
+                                       static_cast<VkFormatFeatureFlags2KHR>(ahb_format_props->formatFeatures));
+        }
     }
 }
 
@@ -611,7 +611,8 @@
     device_state->CreateDevice(pCreateInfo);
 }
 
-std::shared_ptr<QUEUE_STATE> ValidationStateTracker::CreateQueue(VkQueue q, uint32_t index, VkDeviceQueueCreateFlags flags, const VkQueueFamilyProperties &queueFamilyProperties) {
+std::shared_ptr<QUEUE_STATE> ValidationStateTracker::CreateQueue(VkQueue q, uint32_t index, VkDeviceQueueCreateFlags flags,
+                                                                 const VkQueueFamilyProperties &queueFamilyProperties) {
     return std::make_shared<QUEUE_STATE>(*this, q, index, flags, queueFamilyProperties);
 }
 
@@ -1217,7 +1218,7 @@
         const auto ray_tracing_maintenance1_features =
             LvlFindInChain<VkPhysicalDeviceRayTracingMaintenance1FeaturesKHR>(pCreateInfo->pNext);
         if (ray_tracing_maintenance1_features) {
-            enabled_features.ray_tracing_maintenance1_features= *ray_tracing_maintenance1_features;
+            enabled_features.ray_tracing_maintenance1_features = *ray_tracing_maintenance1_features;
         }
 
         const auto non_seamless_cube_map_features =
@@ -1244,7 +1245,6 @@
             enabled_features.attachment_feedback_loop_layout_features = *attachment_feedback_loop_layout;
         }
 
-<<<<<<< HEAD
         const auto pipeline_protected_access_features =
             LvlFindInChain<VkPhysicalDevicePipelineProtectedAccessFeaturesEXT>(pCreateInfo->pNext);
         if (pipeline_protected_access_features) {
@@ -1252,10 +1252,6 @@
         }
 
         const auto shader_image_proc_features = LvlFindInChain<VkPhysicalDeviceImageProcessingFeaturesQCOM>(pCreateInfo->pNext);
-=======
-        const auto shader_image_proc_features =
-            LvlFindInChain<VkPhysicalDeviceImageProcessingFeaturesQCOM>(pCreateInfo->pNext);
->>>>>>> 289b30a8
         if (shader_image_proc_features) {
             enabled_features.image_processing_features = *shader_image_proc_features;
         }
@@ -1467,7 +1463,7 @@
                                    &phys_dev_props->conservative_rasterization_props);
     GetPhysicalDeviceExtProperties(physical_device, dev_ext.vk_ext_subgroup_size_control,
                                    &phys_dev_props->subgroup_size_control_props);
-    GetPhysicalDeviceExtProperties(physical_device, dev_ext.vk_qcom_image_processing,&phys_dev_props->image_processing_props);
+    GetPhysicalDeviceExtProperties(physical_device, dev_ext.vk_qcom_image_processing, &phys_dev_props->image_processing_props);
     if (api_version >= VK_API_VERSION_1_1) {
         GetPhysicalDeviceExtProperties(physical_device, &phys_dev_props->subgroup_properties);
     }
@@ -1493,7 +1489,8 @@
         uint32_t num_queue_families = 0;
         instance_dispatch_table.GetPhysicalDeviceQueueFamilyProperties(physical_device, &num_queue_families, nullptr);
         std::vector<VkQueueFamilyProperties> queue_family_properties_list(num_queue_families);
-        instance_dispatch_table.GetPhysicalDeviceQueueFamilyProperties(physical_device, &num_queue_families, queue_family_properties_list.data());
+        instance_dispatch_table.GetPhysicalDeviceQueueFamilyProperties(physical_device, &num_queue_families,
+                                                                       queue_family_properties_list.data());
 
         for (uint32_t i = 0; i < pCreateInfo->queueCreateInfoCount; ++i) {
             const VkDeviceQueueCreateInfo &queue_create_info = pCreateInfo->pQueueCreateInfos[i];
@@ -1813,7 +1810,7 @@
 }
 
 void ValidationStateTracker::PostCallRecordSignalSemaphore(VkDevice device, const VkSemaphoreSignalInfo *pSignalInfo,
-                                                              VkResult result) {
+                                                           VkResult result) {
     auto semaphore_state = Get<SEMAPHORE_STATE>(pSignalInfo->semaphore);
     if (semaphore_state) {
         semaphore_state->Retire(nullptr, pSignalInfo->value);
@@ -1867,7 +1864,7 @@
 }
 
 void ValidationStateTracker::PreCallRecordWaitSemaphoresKHR(VkDevice device, const VkSemaphoreWaitInfo *pWaitInfo,
-                                                             uint64_t timeout) {
+                                                            uint64_t timeout) {
     PreRecordWaitSemaphores(device, pWaitInfo, timeout);
 }
 
@@ -1930,7 +1927,8 @@
         uint32_t num_queue_families = 0;
         instance_dispatch_table.GetPhysicalDeviceQueueFamilyProperties(physical_device, &num_queue_families, nullptr);
         std::vector<VkQueueFamilyProperties> queue_family_properties_list(num_queue_families);
-        instance_dispatch_table.GetPhysicalDeviceQueueFamilyProperties(physical_device, &num_queue_families, queue_family_properties_list.data());
+        instance_dispatch_table.GetPhysicalDeviceQueueFamilyProperties(physical_device, &num_queue_families,
+                                                                       queue_family_properties_list.data());
 
         Add(CreateQueue(queue, queue_family_index, flags, queue_family_properties_list[queue_family_index]));
     }
@@ -2176,7 +2174,6 @@
     }
 
     Add(std::make_shared<QUERY_POOL_STATE>(*pQueryPool, pCreateInfo, index_count, n_perf_pass, has_cb, has_rb));
-
 }
 
 void ValidationStateTracker::PreCallRecordDestroyCommandPool(VkDevice device, VkCommandPool commandPool,
@@ -2830,37 +2827,36 @@
         if (src_as_state) {
             cb_state->AddChild(src_as_state);
         }
-	auto instance_buffer = Get<BUFFER_STATE>(instanceData);
+        auto instance_buffer = Get<BUFFER_STATE>(instanceData);
         if (instance_buffer) {
             cb_state->AddChild(instance_buffer);
         }
-	auto scratch_buffer = Get<BUFFER_STATE>(scratch);
+        auto scratch_buffer = Get<BUFFER_STATE>(scratch);
         if (scratch_buffer) {
             cb_state->AddChild(scratch_buffer);
         }
 
-	for (uint32_t i = 0; i < pInfo->geometryCount; i++) {
-	   const auto& geom = pInfo->pGeometries[i];
-
-	   auto vertex_buffer = Get<BUFFER_STATE>(geom.geometry.triangles.vertexData);
-	   if (vertex_buffer) {
-              cb_state->AddChild(vertex_buffer);
-	   }
-	   auto index_buffer = Get<BUFFER_STATE>(geom.geometry.triangles.indexData);
-	   if (index_buffer) {
-              cb_state->AddChild(index_buffer);
-	   }
-	   auto transform_buffer = Get<BUFFER_STATE>(geom.geometry.triangles.transformData);
-	   if (transform_buffer) {
-              cb_state->AddChild(transform_buffer);
-	   }
-
-	   auto aabb_buffer = Get<BUFFER_STATE>(geom.geometry.aabbs.aabbData);
-	   if (aabb_buffer) {
-              cb_state->AddChild(aabb_buffer);
-	   }
-	}
-
+        for (uint32_t i = 0; i < pInfo->geometryCount; i++) {
+            const auto &geom = pInfo->pGeometries[i];
+
+            auto vertex_buffer = Get<BUFFER_STATE>(geom.geometry.triangles.vertexData);
+            if (vertex_buffer) {
+                cb_state->AddChild(vertex_buffer);
+            }
+            auto index_buffer = Get<BUFFER_STATE>(geom.geometry.triangles.indexData);
+            if (index_buffer) {
+                cb_state->AddChild(index_buffer);
+            }
+            auto transform_buffer = Get<BUFFER_STATE>(geom.geometry.triangles.transformData);
+            if (transform_buffer) {
+                cb_state->AddChild(transform_buffer);
+            }
+
+            auto aabb_buffer = Get<BUFFER_STATE>(geom.geometry.aabbs.aabbData);
+            if (aabb_buffer) {
+                cb_state->AddChild(aabb_buffer);
+            }
+        }
     }
     cb_state->has_build_as_cmd = true;
 }
@@ -3075,7 +3071,7 @@
 }
 
 void ValidationStateTracker::PreCallRecordCmdSetEvent2(VkCommandBuffer commandBuffer, VkEvent event,
-    const VkDependencyInfo* pDependencyInfo) {
+                                                       const VkDependencyInfo *pDependencyInfo) {
     auto cb_state = GetWrite<CMD_BUFFER_STATE>(commandBuffer);
     auto stage_masks = sync_utils::GetGlobalStageMasks(*pDependencyInfo);
 
@@ -3679,10 +3675,10 @@
     // to be enqueued and thus any semaphore wait operation specified in VkPresentInfoKHR will execute when the corresponding queue
     // operation is complete.
     //
-    // NOTE: This is the only queue submit-like call that has its state updated in PostCallRecord(). In part that is because of these
-    // non-fatal error cases. Also we need a place to handle the swapchain image bookkeeping, which really should be happening once all
-    // the wait semaphores have completed. Since most of the PostCall queue submit race conditions are related to timeline semaphores,
-    // and acquire sempaphores are always binary, this seems ok-ish.
+    // NOTE: This is the only queue submit-like call that has its state updated in PostCallRecord(). In part that is because of
+    // these non-fatal error cases. Also we need a place to handle the swapchain image bookkeeping, which really should be happening
+    // once all the wait semaphores have completed. Since most of the PostCall queue submit race conditions are related to timeline
+    // semaphores, and acquire sempaphores are always binary, this seems ok-ish.
     if (result == VK_ERROR_OUT_OF_HOST_MEMORY || result == VK_ERROR_OUT_OF_DEVICE_MEMORY || result == VK_ERROR_DEVICE_LOST) {
         return;
     }
@@ -3801,7 +3797,6 @@
     }
 #endif  // VK_USE_PLATFORM_METAL_EXT
 }
-
 
 // Common function to update state for GetPhysicalDeviceQueueFamilyProperties & 2KHR version
 static void StateUpdateCommonGetPhysicalDeviceQueueFamilyProperties(PHYSICAL_DEVICE_STATE *pd_state, uint32_t count) {
@@ -4507,33 +4502,30 @@
     }
 }
 
-void ValidationStateTracker::PostCallRecordCmdTraceRaysNV(VkCommandBuffer commandBuffer, VkBuffer raygenShaderBindingTableBuffer,
-                                              VkDeviceSize raygenShaderBindingOffset, VkBuffer missShaderBindingTableBuffer,
-                                              VkDeviceSize missShaderBindingOffset, VkDeviceSize missShaderBindingStride,
-                                              VkBuffer hitShaderBindingTableBuffer, VkDeviceSize hitShaderBindingOffset,
-                                              VkDeviceSize hitShaderBindingStride, VkBuffer callableShaderBindingTableBuffer,
-                                              VkDeviceSize callableShaderBindingOffset, VkDeviceSize callableShaderBindingStride,
-                                              uint32_t width, uint32_t height, uint32_t depth) {
+void ValidationStateTracker::PostCallRecordCmdTraceRaysNV(
+    VkCommandBuffer commandBuffer, VkBuffer raygenShaderBindingTableBuffer, VkDeviceSize raygenShaderBindingOffset,
+    VkBuffer missShaderBindingTableBuffer, VkDeviceSize missShaderBindingOffset, VkDeviceSize missShaderBindingStride,
+    VkBuffer hitShaderBindingTableBuffer, VkDeviceSize hitShaderBindingOffset, VkDeviceSize hitShaderBindingStride,
+    VkBuffer callableShaderBindingTableBuffer, VkDeviceSize callableShaderBindingOffset, VkDeviceSize callableShaderBindingStride,
+    uint32_t width, uint32_t height, uint32_t depth) {
     auto cb_state = GetWrite<CMD_BUFFER_STATE>(commandBuffer);
     cb_state->UpdateTraceRayCmd(CMD_TRACERAYSNV);
 }
 
 void ValidationStateTracker::PostCallRecordCmdTraceRaysKHR(VkCommandBuffer commandBuffer,
-                                               const VkStridedDeviceAddressRegionKHR *pRaygenShaderBindingTable,
-                                               const VkStridedDeviceAddressRegionKHR *pMissShaderBindingTable,
-                                               const VkStridedDeviceAddressRegionKHR *pHitShaderBindingTable,
-                                               const VkStridedDeviceAddressRegionKHR *pCallableShaderBindingTable, uint32_t width,
-                                               uint32_t height, uint32_t depth) {
+                                                           const VkStridedDeviceAddressRegionKHR *pRaygenShaderBindingTable,
+                                                           const VkStridedDeviceAddressRegionKHR *pMissShaderBindingTable,
+                                                           const VkStridedDeviceAddressRegionKHR *pHitShaderBindingTable,
+                                                           const VkStridedDeviceAddressRegionKHR *pCallableShaderBindingTable,
+                                                           uint32_t width, uint32_t height, uint32_t depth) {
     auto cb_state = GetWrite<CMD_BUFFER_STATE>(commandBuffer);
     cb_state->UpdateTraceRayCmd(CMD_TRACERAYSKHR);
 }
 
-void ValidationStateTracker::PostCallRecordCmdTraceRaysIndirectKHR(VkCommandBuffer commandBuffer,
-                                                         const VkStridedDeviceAddressRegionKHR *pRaygenShaderBindingTable,
-                                                         const VkStridedDeviceAddressRegionKHR *pMissShaderBindingTable,
-                                                         const VkStridedDeviceAddressRegionKHR *pHitShaderBindingTable,
-                                                         const VkStridedDeviceAddressRegionKHR *pCallableShaderBindingTable,
-                                                         VkDeviceAddress indirectDeviceAddress) {
+void ValidationStateTracker::PostCallRecordCmdTraceRaysIndirectKHR(
+    VkCommandBuffer commandBuffer, const VkStridedDeviceAddressRegionKHR *pRaygenShaderBindingTable,
+    const VkStridedDeviceAddressRegionKHR *pMissShaderBindingTable, const VkStridedDeviceAddressRegionKHR *pHitShaderBindingTable,
+    const VkStridedDeviceAddressRegionKHR *pCallableShaderBindingTable, VkDeviceAddress indirectDeviceAddress) {
     auto cb_state = GetWrite<CMD_BUFFER_STATE>(commandBuffer);
     cb_state->UpdateTraceRayCmd(CMD_TRACERAYSINDIRECTKHR);
 }
@@ -4744,7 +4736,7 @@
 }
 
 void ValidationStateTracker::PreCallRecordCmdSetScissorWithCount(VkCommandBuffer commandBuffer, uint32_t scissorCount,
-    const VkRect2D *pScissors) {
+                                                                 const VkRect2D *pScissors) {
     RecordCmdSetScissorWithCount(commandBuffer, scissorCount, pScissors, CMD_SETSCISSORWITHCOUNT);
 }
 
@@ -4894,7 +4886,7 @@
 }
 
 void ValidationStateTracker::PreCallRecordCmdSetRasterizerDiscardEnable(VkCommandBuffer commandBuffer,
-    VkBool32 rasterizerDiscardEnable) {
+                                                                        VkBool32 rasterizerDiscardEnable) {
     auto cb_state = GetWrite<CMD_BUFFER_STATE>(commandBuffer);
     cb_state->RecordStateCmd(CMD_SETRASTERIZERDISCARDENABLE, CBSTATUS_RASTERIZER_DISCARD_ENABLE_SET);
     cb_state->rasterization_disabled = rasterizerDiscardEnable == VK_TRUE;
@@ -4917,7 +4909,7 @@
 }
 
 void ValidationStateTracker::PreCallRecordCmdSetPrimitiveRestartEnable(VkCommandBuffer commandBuffer,
-    VkBool32 primitiveRestartEnable) {
+                                                                       VkBool32 primitiveRestartEnable) {
     auto cb_state = GetWrite<CMD_BUFFER_STATE>(commandBuffer);
     cb_state->RecordStateCmd(CMD_SETPRIMITIVERESTARTENABLE, CBSTATUS_PRIMITIVE_RESTART_ENABLE_SET);
 }
