--- conflicted
+++ resolved
@@ -1438,11 +1438,8 @@
         VkPhysicalDeviceConservativeRasterizationPropertiesEXT conservative_rasterization_props;
         VkPhysicalDeviceSubgroupSizeControlPropertiesEXT subgroup_size_control_props;
         VkPhysicalDeviceSubgroupProperties subgroup_properties;
-<<<<<<< HEAD
+        VkPhysicalDeviceExtendedDynamicState3PropertiesEXT extended_dynamic_state3_props;
         VkPhysicalDeviceImageProcessingPropertiesQCOM image_processing_props;
-=======
-        VkPhysicalDeviceExtendedDynamicState3PropertiesEXT extended_dynamic_state3_props;
->>>>>>> 347e5952
     };
     DeviceExtensionProperties phys_dev_ext_props = {};
     std::vector<VkCooperativeMatrixPropertiesNV> cooperative_matrix_properties;
